"""
Vues pour les échanges de cartes.
"""

import discord
import logging
from typing import TYPE_CHECKING, List, Tuple, Optional

if TYPE_CHECKING:
    from ...Cards import Cards


class TradeMenuView(discord.ui.View):
    """Menu principal des échanges."""
    
    def __init__(self, cog: "Cards", user: discord.User):
        super().__init__(timeout=120)
        self.cog = cog
        self.user = user
    
    @discord.ui.button(label="Déposer une carte", style=discord.ButtonStyle.primary, row=0)
    async def deposit_card(self, interaction: discord.Interaction, button: discord.ui.Button):
        """Bouton pour déposer une carte dans le vault."""
        if interaction.user.id != self.user.id:
            await interaction.response.send_message("Vous ne pouvez pas utiliser ce bouton.", ephemeral=True)
            return
        
        # Importer ici pour éviter les imports circulaires
        from .modal_views import DepositCardModal
        
        modal = DepositCardModal(self.cog, self.user)
        await interaction.response.send_modal(modal)
    
    @discord.ui.button(label="Retirer mes cartes", style=discord.ButtonStyle.secondary, row=0)
    async def withdraw_cards(self, interaction: discord.Interaction, button: discord.ui.Button):
        """Bouton pour retirer toutes les cartes du vault."""
        if interaction.user.id != self.user.id:
            await interaction.response.send_message("Vous ne pouvez pas utiliser ce bouton.", ephemeral=True)
            return
        
        await interaction.response.defer(ephemeral=True)
        
        try:
            # Récupérer les cartes uniques du vault
            unique_vault_cards = self.cog.vault_manager.get_unique_vault_cards(self.user.id)
            
            if not unique_vault_cards:
                await interaction.followup.send(
                    "❌ Vous n'avez aucune carte dans le vault.",
                    ephemeral=True
                )
                return
            
            # Créer la vue de confirmation
            confirmation_view = WithdrawVaultConfirmationView(self.cog, self.user, unique_vault_cards)
            
            # Créer l'embed
            embed = discord.Embed(
                title="📤 Retirer les cartes du vault",
                description=f"Vous avez **{len(unique_vault_cards)}** cartes uniques dans le vault.",
                color=0xf39c12
            )
            
            # Afficher quelques cartes en exemple
            if len(unique_vault_cards) <= 10:
                card_list = "\n".join([
                    f"• **{name.removesuffix('.png')}** ({cat})"
                    for cat, name in unique_vault_cards
                ])
            else:
                card_list = "\n".join([
                    f"• **{name.removesuffix('.png')}** ({cat})"
                    for cat, name in unique_vault_cards[:10]
                ])
                card_list += f"\n... et {len(unique_vault_cards) - 10} autres"
            
            embed.add_field(
                name="Cartes dans le vault",
                value=card_list,
                inline=False
            )
            
            await interaction.followup.send(embed=embed, view=confirmation_view, ephemeral=True)
            
        except Exception as e:
            logging.error(f"[TRADE] Erreur lors du retrait: {e}")
            await interaction.followup.send(
                "❌ Une erreur est survenue lors du retrait.",
                ephemeral=True
            )
    
    @discord.ui.button(label="Initier un échange", style=discord.ButtonStyle.success, row=1)
    async def initiate_trade(self, interaction: discord.Interaction, button: discord.ui.Button):
        """Bouton pour initier un échange avec un autre utilisateur."""
        if interaction.user.id != self.user.id:
            await interaction.response.send_message("Vous ne pouvez pas utiliser ce bouton.", ephemeral=True)
            return
        
        # Importer ici pour éviter les imports circulaires
        from .modal_views import InitiateTradeModal
        
        modal = InitiateTradeModal(self.cog, self.user)
        await interaction.response.send_modal(modal)

    @discord.ui.button(label="👀 Voir mon coffre", style=discord.ButtonStyle.secondary, row=1)
    async def view_vault(self, interaction: discord.Interaction, button: discord.ui.Button):
        """Bouton pour voir le contenu du coffre."""
        if interaction.user.id != self.user.id:
            await interaction.response.send_message("Vous ne pouvez pas utiliser ce bouton.", ephemeral=True)
            return

        await interaction.response.defer(ephemeral=True)

        try:
            vault_cards = self.cog.vault_manager.get_user_vault_cards(self.user.id)
            if not vault_cards:
                await interaction.followup.send("📦 Votre coffre est vide.", ephemeral=True)
                return

            # Grouper les cartes par catégorie et compter
            cards_by_cat = {}
            for cat, name in vault_cards:
                cards_by_cat.setdefault(cat, []).append(name)

            embed = discord.Embed(
                title=f"📦 Coffre de {self.user.display_name}",
                color=0x8B4513
            )

            # Trier les catégories selon l'ordre de rareté
            rarity_order = ["Secrète", "Fondateur", "Historique", "Maître", "Black Hole",
                           "Architectes", "Professeurs", "Autre", "Élèves"]

            for cat in rarity_order:
                if cat in cards_by_cat:
                    names = cards_by_cat[cat]
                    # Compter les occurrences
                    counts = {}
                    for name in names:
                        counts[name] = counts.get(name, 0) + 1

                    # Créer la liste formatée
                    card_list = []
                    for name, count in sorted(counts.items()):
                        display_name = name.removesuffix('.png')
                        card_id = self.cog.get_card_identifier(cat, name)
                        identifier_text = f" ({card_id})" if card_id else ""
                        count_text = f' (x{count})' if count > 1 else ''
                        card_list.append(f"• **{display_name}**{identifier_text}{count_text}")

                    embed.add_field(
                        name=f"📂 {cat}",
                        value="\n".join(card_list),
                        inline=False
                    )

            await interaction.followup.send(embed=embed, ephemeral=True)

        except Exception as e:
            logging.error(f"[VAULT_VIEW] Erreur lors de l'affichage du coffre: {e}")
            await interaction.followup.send(
                "❌ Une erreur est survenue lors de l'affichage du coffre.",
                ephemeral=True
            )


class WithdrawVaultConfirmationView(discord.ui.View):
    """Vue de confirmation pour retirer les cartes du vault."""
    
    def __init__(self, cog: "Cards", user: discord.User, unique_vault_cards: List[Tuple[str, str]]):
        super().__init__(timeout=120)
        self.cog = cog
        self.user = user
        self.unique_vault_cards = unique_vault_cards
    
    @discord.ui.button(label="Confirmer le retrait", style=discord.ButtonStyle.danger)
    async def confirm_withdraw(self, interaction: discord.Interaction, button: discord.ui.Button):
        """Confirme le retrait de toutes les cartes du vault."""
        if interaction.user.id != self.user.id:
            await interaction.response.send_message("Vous ne pouvez pas utiliser ce bouton.", ephemeral=True)
            return
        
        await interaction.response.defer(ephemeral=True)
        
        try:
            # Récupérer toutes les cartes du vault (avec doublons)
            vault_cards = self.cog.vault_manager.get_user_vault_cards(self.user.id)
            
            if not vault_cards:
                await interaction.followup.send(
                    "❌ Votre vault est déjà vide.",
                    ephemeral=True
                )
                return
            
            # Transférer toutes les cartes vers l'inventaire
            success_count = 0
            for cat, name in vault_cards:
                if self.cog.add_card_to_user(self.user.id, cat, name):
                    if self.cog.vault_manager.remove_card_from_vault(self.user.id, cat, name):
                        success_count += 1
                    else:
                        # Rollback si échec du retrait du vault
                        self.cog.remove_card_from_user(self.user.id, cat, name)
            
            if success_count == len(vault_cards):
                embed = discord.Embed(
                    title="✅ Retrait réussi",
                    description=f"**{success_count}** cartes ont été transférées de votre vault vers votre inventaire.",
                    color=0x27ae60
                )
            else:
                embed = discord.Embed(
                    title="⚠️ Retrait partiel",
                    description=f"**{success_count}/{len(vault_cards)}** cartes ont été transférées.",
                    color=0xf39c12
                )
            
            # Traiter toutes les vérifications d'upgrade en attente
            await self.cog.process_all_pending_upgrade_checks(interaction, 1361993326215172218)

            # Désactiver tous les boutons
            for child in self.children:
                child.disabled = True

            await interaction.followup.send(embed=embed, ephemeral=True)
            
        except Exception as e:
            logging.error(f"[VAULT] Erreur lors du retrait: {e}")
            await interaction.followup.send(
                "❌ Une erreur est survenue lors du retrait.",
                ephemeral=True
            )
    
    @discord.ui.button(label="Annuler", style=discord.ButtonStyle.secondary)
    async def cancel_withdraw(self, interaction: discord.Interaction, button: discord.ui.Button):
        """Annule le retrait."""
        if interaction.user.id != self.user.id:
            await interaction.response.send_message("Vous ne pouvez pas utiliser ce bouton.", ephemeral=True)
            return
        
        # Désactiver tous les boutons
        for child in self.children:
            child.disabled = True
        
        await interaction.response.edit_message(
            content="❌ Retrait annulé.",
            embed=None,
            view=self
        )





class TradeConfirmationView(discord.ui.View):
    """Vue pour la confirmation d'échange avec double validation."""

    def __init__(self, cog: "Cards", initiator: discord.User, target: discord.User):
        super().__init__(timeout=300)
        self.cog = cog
        self.initiator = initiator
        self.target = target
        self.target_confirmed = False
        self.trade_executed = False

    @discord.ui.button(label="✅ Confirmer l'échange", style=discord.ButtonStyle.success)
    async def confirm_trade(self, interaction: discord.Interaction, button: discord.ui.Button):
        """Confirme l'échange (première étape - destinataire)."""
        if interaction.user.id != self.target.id:
            await interaction.response.send_message(
                "Vous n'êtes pas le destinataire de cette proposition.", ephemeral=True
            )
            return

        if self.target_confirmed:
            await interaction.response.send_message(
                "⚠️ Vous avez déjà confirmé cet échange.", ephemeral=True
            )
            return

        self.target_confirmed = True

        # Désactiver les boutons immédiatement
        for child in self.children:
            child.disabled = True

        await interaction.response.send_message(
            "✅ Vous avez accepté l'échange complet. En attente de la confirmation de l'initiateur.",
            ephemeral=True
        )

        # Notifier l'initiateur et lui demander confirmation
        try:
            # Récupérer les cartes des deux coffres pour l'affichage
            initiator_vault_cards = self.cog.vault_manager.get_user_vault_cards(self.initiator.id)
            target_vault_cards = self.cog.vault_manager.get_user_vault_cards(self.target.id)

            # Créer l'embed de confirmation finale pour l'initiateur
            embed = discord.Embed(
                title="🔔 Confirmation finale requise",
                description=f"**{self.target.display_name}** a accepté l'échange complet !\n\n**Confirmez-vous cet échange ?**",
                color=0x00ff00
            )

            # Afficher les cartes qui seront échangées
            initiator_unique = list({(cat, name) for cat, name in initiator_vault_cards})
            target_unique = list({(cat, name) for cat, name in target_vault_cards})

            # Cartes que l'initiateur donne
            give_text = "\n".join([f"- **{name.removesuffix('.png')}** (*{cat}*)" for cat, name in initiator_unique])

            embed.add_field(
                name=f"📤 Vous donnez ({len(initiator_unique)} cartes uniques)",
                value=give_text if give_text else "Aucune carte",
                inline=False
            )

            # Cartes que l'initiateur reçoit
            receive_text = "\n".join([f"- **{name.removesuffix('.png')}** (*{cat}*)" for cat, name in target_unique])

            embed.add_field(
                name=f"📥 Vous recevez ({len(target_unique)} cartes uniques)",
                value=receive_text if receive_text else "Aucune carte",
                inline=False
            )

            view = InitiatorFinalConfirmationView(self.cog, self.initiator, self.target)
            await self.initiator.send(embed=embed, view=view)

            # Feedback supplémentaire pour confirmer que le DM a été envoyé
            await interaction.followup.send(
                f"📨 Demande de confirmation finale envoyée à {self.initiator.display_name} en message privé.",
                ephemeral=True
            )

        except discord.Forbidden:
            # Si impossible d'envoyer en DM, créer un message public
            embed.description = f"{self.initiator.mention}, **{self.target.display_name}** a accepté l'échange complet !\n\n**Confirmez-vous cet échange ?**"
            view = InitiatorFinalConfirmationView(self.cog, self.initiator, self.target)
            await interaction.followup.send(embed=embed, view=view, ephemeral=False)

    @discord.ui.button(label="❌ Refuser l'échange", style=discord.ButtonStyle.danger)
    async def decline_trade(self, interaction: discord.Interaction, button: discord.ui.Button):
        """Refuse l'échange."""
        if interaction.user.id != self.target.id:
            await interaction.response.send_message(
                "Vous n'êtes pas le destinataire de cette proposition.", ephemeral=True
            )
            return

        if self.target_confirmed:
            await interaction.response.send_message(
                "⚠️ Vous avez déjà traité cette proposition.", ephemeral=True
            )
            return

        self.target_confirmed = True  # Marquer comme traité

        # Désactiver tous les boutons immédiatement
        for child in self.children:
            child.disabled = True

        await interaction.response.send_message("❌ Échange refusé.", ephemeral=True)

        try:
            await self.initiator.send(
                f"**{self.target.display_name}** a refusé votre proposition d'échange complet."
            )
        except discord.Forbidden:
            pass


class InitiatorFinalConfirmationView(discord.ui.View):
    """Vue pour la confirmation finale de l'initiateur."""

    def __init__(self, cog: "Cards", initiator: discord.User, target: discord.User):
        super().__init__(timeout=300)
        self.cog = cog
        self.initiator = initiator
        self.target = target
        self.trade_executed = False

    @discord.ui.button(label="✅ Confirmer l'échange complet", style=discord.ButtonStyle.success)
    async def confirm_final_trade(self, interaction: discord.Interaction, button: discord.ui.Button):
        """Confirme et exécute l'échange final."""
        if interaction.user.id != self.initiator.id:
            await interaction.response.send_message(
                "Vous n'êtes pas l'initiateur de cet échange.", ephemeral=True
            )
            return

        # Éviter les exécutions multiples
        if self.trade_executed:
            await interaction.response.send_message(
                "⚠️ Cet échange a déjà été traité.", ephemeral=True
            )
            return

        # Répondre IMMÉDIATEMENT à l'interaction
        await interaction.response.send_message(
            "⏳ Traitement de l'échange en cours...", ephemeral=True
        )

        # Marquer comme en cours de traitement
        self.trade_executed = True

        # Désactiver tous les boutons IMMÉDIATEMENT
        for child in self.children:
            child.disabled = True

        # Exécuter l'échange complet des coffres
        success = await self.execute_full_vault_trade(interaction)

        # Mettre à jour le message de statut selon le résultat
        if success:
            await interaction.edit_original_response(content="✅ Échange terminé avec succès !")
        else:
            await interaction.edit_original_response(content="❌ Échec de l'échange.")
            # Réactiver les boutons en cas d'échec
            self.trade_executed = False
            for child in self.children:
                child.disabled = False

    @discord.ui.button(label="❌ Annuler l'échange", style=discord.ButtonStyle.danger)
    async def cancel_final_trade(self, interaction: discord.Interaction, button: discord.ui.Button):
        """Annule l'échange final."""
        if interaction.user.id != self.initiator.id:
            await interaction.response.send_message(
                "Vous n'êtes pas l'initiateur de cet échange.", ephemeral=True
            )
            return

        if self.trade_executed:
            await interaction.response.send_message(
                "⚠️ Cet échange a déjà été traité.", ephemeral=True
            )
            return

        self.trade_executed = True

        # Désactiver tous les boutons immédiatement
        for child in self.children:
            child.disabled = True

        await interaction.response.send_message("❌ Échange annulé.", ephemeral=True)

        try:
            await self.target.send(
                f"**{self.initiator.display_name}** a annulé l'échange complet."
            )
        except discord.Forbidden:
            pass

    async def execute_full_vault_trade(self, interaction: discord.Interaction) -> bool:
        """Exécute l'échange complet des coffres entre les deux utilisateurs."""
        try:
            # Récupérer les cartes des deux coffres
            initiator_vault_cards = self.cog.vault_manager.get_user_vault_cards(self.initiator.id)
            target_vault_cards = self.cog.vault_manager.get_user_vault_cards(self.target.id)

            if not initiator_vault_cards or not target_vault_cards:
                await interaction.followup.send(
                    "❌ Un des coffres est vide. L'échange ne peut pas avoir lieu.",
                    ephemeral=True
                )
                return False

            # Étape 1: Retirer toutes les cartes des coffres
            initiator_removed_cards = []
            target_removed_cards = []

            # Retirer les cartes uniques du coffre de l'initiateur
            for cat, name in set(initiator_vault_cards):
                if self.cog.vault_manager.remove_card_from_vault(self.initiator.id, cat, name):
                    initiator_removed_cards.append((cat, name))
                else:
                    # Rollback en cas d'échec
                    for rollback_cat, rollback_name in initiator_removed_cards:
                        self.cog.vault_manager.add_card_to_vault(self.initiator.id, rollback_cat, rollback_name, skip_possession_check=True)
                    return False

            # Retirer les cartes uniques du coffre de la cible
            for cat, name in set(target_vault_cards):
                if self.cog.vault_manager.remove_card_from_vault(self.target.id, cat, name):
                    target_removed_cards.append((cat, name))
                else:
                    # Rollback complet en cas d'échec
                    for rollback_cat, rollback_name in initiator_removed_cards:
                        self.cog.vault_manager.add_card_to_vault(self.initiator.id, rollback_cat, rollback_name, skip_possession_check=True)
                    for rollback_cat, rollback_name in target_removed_cards:
                        self.cog.vault_manager.add_card_to_vault(self.target.id, rollback_cat, rollback_name, skip_possession_check=True)
                    return False

            # Étape 2: Ajouter les cartes aux inventaires principaux
            # Ajouter les cartes de la cible à l'inventaire de l'initiateur
            for cat, name in target_removed_cards:
                if not self.cog.add_card_to_user(self.initiator.id, cat, name):
                    # Rollback complet
                    await self.rollback_full_trade(initiator_removed_cards, target_removed_cards)
                    return False

            # Ajouter les cartes de l'initiateur à l'inventaire de la cible
            for cat, name in initiator_removed_cards:
                if not self.cog.add_card_to_user(self.target.id, cat, name):
                    # Rollback complet
                    await self.rollback_full_trade(initiator_removed_cards, target_removed_cards)
                    return False

            # Étape 3: Notifier les utilisateurs
            try:
                await self.initiator.send(
                    f"📦 Échange confirmé ! Vous avez échangé {len(initiator_removed_cards)} cartes avec **{self.target.display_name}**."
                )
                await self.target.send(
                    f"📦 Échange confirmé ! Vous avez échangé {len(target_removed_cards)} cartes avec **{self.initiator.display_name}**."
                )
            except discord.Forbidden:
                pass

            # Étape 4: Traiter toutes les vérifications d'upgrade en attente
            try:
                await self.cog.process_all_pending_upgrade_checks(interaction, 1361993326215172218)
                logging.info(f"[VAULT_TRADE] Vérifications de conversion terminées pour les utilisateurs {self.initiator.id} et {self.target.id}")
            except Exception as e:
                logging.error(f"[VAULT_TRADE] Erreur lors de la vérification des conversions après échange de coffres: {e}")
                # Ne pas faire échouer l'échange si les conversions échouent

            return True

        except Exception as e:
            logging.error(f"Erreur lors de l'échange complet: {e}")
            return False

    async def rollback_full_trade(self, initiator_cards, target_cards):
        """Rollback complet en cas d'échec de l'échange."""
        for cat, name in initiator_cards:
            self.cog.vault_manager.add_card_to_vault(self.initiator.id, cat, name, skip_possession_check=True)
        for cat, name in target_cards:
            self.cog.vault_manager.add_card_to_vault(self.target.id, cat, name, skip_possession_check=True)



class ExchangeBoardView(discord.ui.View):
    """Vue pour afficher et interagir avec le tableau d'échanges."""

    def __init__(self, cog: "Cards", user: discord.User, guild: Optional[discord.Guild]):
        super().__init__(timeout=120)
        self.cog = cog
        self.user = user
        self.guild = guild

        offers = self.cog.trading_manager.list_board_offers()
        self.pages: List[List[discord.SelectOption]] = []
        for i in range(0, len(offers), 25):
            page: List[discord.SelectOption] = []
            for o in offers[i:i + 25]:
<<<<<<< HEAD
                owner_id = int(o["owner"])
                member = self.guild.get_member(owner_id) if self.guild else None
                if member:
                    owner_name = member.display_name
                else:
                    user_obj = self.cog.bot.get_user(owner_id) if hasattr(self.cog, "bot") else None
                    owner_name = user_obj.display_name if user_obj else str(owner_id)
=======
                member = self.guild.get_member(o["owner"]) if self.guild else None
                owner_name = member.display_name if member else str(o["owner"])
>>>>>>> fb8c6919
                page.append(
                    discord.SelectOption(
                        label=f"{o['name'].removesuffix('.png')} ({o['cat']})",
                        description=f"ID {o['id']} - Proposé par {owner_name}",
                        value=str(o['id'])
                    )
                )
            self.pages.append(page)

        if not self.pages:
            self.pages = [[discord.SelectOption(label="Aucune offre", value="0")]]

        self.current_page = 0
        self.offer_select = discord.ui.Select(
            placeholder=f"Offres disponibles (1/{len(self.pages)})" if self.pages else "Offres disponibles",
            options=self.pages[self.current_page],
        )

        async def offer_callback(interaction: discord.Interaction):
            if interaction.user.id != self.user.id:
                await interaction.response.send_message("Vous ne pouvez pas utiliser ce menu.", ephemeral=True)
                return
            selected = self.offer_select.values[0]
            if selected == "0":
                await interaction.response.send_message("Aucune offre disponible.", ephemeral=True)
                return
            board_id = int(selected)
            from .modal_views import OfferCardModal
            modal = OfferCardModal(self.cog, self.user, board_id)
            await interaction.response.send_modal(modal)

        self.offer_select.callback = offer_callback
        self.add_item(self.offer_select)

        if len(self.pages) > 1:
            self.prev_button = discord.ui.Button(label="◀️", style=discord.ButtonStyle.secondary, row=2)
            self.next_button = discord.ui.Button(label="▶️", style=discord.ButtonStyle.secondary, row=2)
            self.prev_button.callback = self._prev_page
            self.next_button.callback = self._next_page
            self.prev_button.disabled = True
            self.add_item(self.prev_button)
            self.add_item(self.next_button)

    @discord.ui.button(label="Déposer une carte", style=discord.ButtonStyle.primary, row=1)
    async def deposit_card(self, interaction: discord.Interaction, button: discord.ui.Button):
        if interaction.user.id != self.user.id:
            await interaction.response.send_message("Vous ne pouvez pas utiliser ce bouton.", ephemeral=True)
            return

        from .modal_views import BoardDepositModal
        modal = BoardDepositModal(self.cog, self.user)
        await interaction.response.send_modal(modal)
<<<<<<< HEAD

=======
>>>>>>> fb8c6919
    @discord.ui.button(label="Retirer une carte", style=discord.ButtonStyle.danger, row=1)
    async def withdraw_card(self, interaction: discord.Interaction, button: discord.ui.Button):
        if interaction.user.id != self.user.id:
            await interaction.response.send_message("Vous ne pouvez pas utiliser ce bouton.", ephemeral=True)
            return

        offers = [o for o in self.cog.trading_manager.list_board_offers() if int(o["owner"]) == self.user.id]
        if not offers:
            await interaction.response.send_message("Vous n'avez aucune carte sur le tableau.", ephemeral=True)
            return

        options = [
            discord.SelectOption(
                label=f"{o['name'].removesuffix('.png')} ({o['cat']})",
                description=f"ID {o['id']}",
                value=str(o['id'])
            )
            for o in offers[:25]
        ]

        select = discord.ui.Select(placeholder="Sélectionnez l'offre à retirer", options=options)
        view = discord.ui.View()
        view.add_item(select)

        async def cb(inter: discord.Interaction):
            if inter.user.id != self.user.id:
                await inter.response.send_message("Vous ne pouvez pas utiliser ce menu.", ephemeral=True)
                return
            board_id = int(select.values[0])
            success = self.cog.trading_manager.withdraw_from_board(self.user.id, board_id)
            if success:
                await inter.response.send_message("Carte retirée du tableau.", ephemeral=True)
            else:
                await inter.response.send_message("Impossible de retirer la carte.", ephemeral=True)
            view.stop()

        select.callback = cb
        await interaction.response.send_message("Choisissez la carte à retirer :", view=view, ephemeral=True)

    async def _prev_page(self, interaction: discord.Interaction):
        if interaction.user.id != self.user.id:
            await interaction.response.send_message("Vous ne pouvez pas utiliser ce bouton.", ephemeral=True)
            return
        if self.current_page > 0:
            self.current_page -= 1
        self.offer_select.options = self.pages[self.current_page]
        self.offer_select.placeholder = f"Offres disponibles ({self.current_page + 1}/{len(self.pages)})"
        if hasattr(self, 'prev_button'):
            self.prev_button.disabled = self.current_page == 0
            self.next_button.disabled = self.current_page == len(self.pages) - 1
        await interaction.response.edit_message(view=self)

    async def _next_page(self, interaction: discord.Interaction):
        if interaction.user.id != self.user.id:
            await interaction.response.send_message("Vous ne pouvez pas utiliser ce bouton.", ephemeral=True)
            return
        if self.current_page < len(self.pages) - 1:
            self.current_page += 1
        self.offer_select.options = self.pages[self.current_page]
        self.offer_select.placeholder = f"Offres disponibles ({self.current_page + 1}/{len(self.pages)})"
        if hasattr(self, 'prev_button'):
            self.prev_button.disabled = self.current_page == 0
            self.next_button.disabled = self.current_page == len(self.pages) - 1
        await interaction.response.edit_message(view=self)

class BoardTradeRequestView(discord.ui.View):
    """Vue envoyée au propriétaire pour confirmer ou refuser l'échange."""

    def __init__(self, cog: "Cards", buyer_id: int, board_id: int,
                 offered_cat: str, offered_name: str):
        super().__init__(timeout=24 * 60 * 60)
        self.cog = cog
        self.buyer_id = buyer_id
        self.board_id = board_id
        self.offered_cat = offered_cat
        self.offered_name = offered_name

    async def notify_buyer(self, message: str) -> None:
        try:
            user = await self.cog.bot.fetch_user(self.buyer_id)
            await user.send(message)
        except Exception:
            pass

    @discord.ui.button(label="Accepter", style=discord.ButtonStyle.success)
    async def accept(self, interaction: discord.Interaction, button: discord.ui.Button):
        await interaction.response.defer()
        success = self.cog.trading_manager.take_from_board(
            self.buyer_id, self.board_id, self.offered_cat, self.offered_name
        )
        if success:
            await interaction.followup.send("✅ Échange réalisé avec succès.", ephemeral=True)
            await self.notify_buyer("✅ Votre offre a été acceptée !")
        else:
            await interaction.followup.send("❌ Échange impossible.", ephemeral=True)
            await self.notify_buyer("❌ Votre offre a échoué.")
        self.stop()

    @discord.ui.button(label="Refuser", style=discord.ButtonStyle.danger)
    async def decline(self, interaction: discord.Interaction, button: discord.ui.Button):
        await interaction.response.send_message("❌ Offre refusée.", ephemeral=True)
        await self.notify_buyer("❌ Votre offre a été refusée.")
        self.stop()

    async def on_timeout(self) -> None:
        await self.notify_buyer("⌛ L'offre a expiré sans réponse.")
<<<<<<< HEAD


=======
>>>>>>> fb8c6919


<|MERGE_RESOLUTION|>--- conflicted
+++ resolved
@@ -555,7 +555,6 @@
         for i in range(0, len(offers), 25):
             page: List[discord.SelectOption] = []
             for o in offers[i:i + 25]:
-<<<<<<< HEAD
                 owner_id = int(o["owner"])
                 member = self.guild.get_member(owner_id) if self.guild else None
                 if member:
@@ -563,10 +562,6 @@
                 else:
                     user_obj = self.cog.bot.get_user(owner_id) if hasattr(self.cog, "bot") else None
                     owner_name = user_obj.display_name if user_obj else str(owner_id)
-=======
-                member = self.guild.get_member(o["owner"]) if self.guild else None
-                owner_name = member.display_name if member else str(o["owner"])
->>>>>>> fb8c6919
                 page.append(
                     discord.SelectOption(
                         label=f"{o['name'].removesuffix('.png')} ({o['cat']})",
@@ -619,10 +614,7 @@
         from .modal_views import BoardDepositModal
         modal = BoardDepositModal(self.cog, self.user)
         await interaction.response.send_modal(modal)
-<<<<<<< HEAD
-
-=======
->>>>>>> fb8c6919
+
     @discord.ui.button(label="Retirer une carte", style=discord.ButtonStyle.danger, row=1)
     async def withdraw_card(self, interaction: discord.Interaction, button: discord.ui.Button):
         if interaction.user.id != self.user.id:
@@ -729,10 +721,6 @@
 
     async def on_timeout(self) -> None:
         await self.notify_buyer("⌛ L'offre a expiré sans réponse.")
-<<<<<<< HEAD
-
-
-=======
->>>>>>> fb8c6919
-
-
+
+
+
