"""
Vues pour les échanges de cartes.
"""

import discord
import logging
from typing import TYPE_CHECKING, List, Tuple, Optional

if TYPE_CHECKING:
    from ...Cards import Cards


class TradeMenuView(discord.ui.View):
    """Menu principal des échanges."""
    
    def __init__(self, cog: "Cards", user: discord.User):
        super().__init__(timeout=120)
        self.cog = cog
        self.user = user
    
    @discord.ui.button(label="Déposer une carte", style=discord.ButtonStyle.primary, row=0)
    async def deposit_card(self, interaction: discord.Interaction, button: discord.ui.Button):
        """Bouton pour déposer une carte dans le vault."""
        if interaction.user.id != self.user.id:
            await interaction.response.send_message("Vous ne pouvez pas utiliser ce bouton.", ephemeral=True)
            return
        
        # Importer ici pour éviter les imports circulaires
        from .modal_views import DepositCardModal
        
        modal = DepositCardModal(self.cog, self.user)
        await interaction.response.send_modal(modal)
    
    @discord.ui.button(label="Retirer mes cartes", style=discord.ButtonStyle.secondary, row=0)
    async def withdraw_cards(self, interaction: discord.Interaction, button: discord.ui.Button):
        """Bouton pour retirer toutes les cartes du vault."""
        if interaction.user.id != self.user.id:
            await interaction.response.send_message("Vous ne pouvez pas utiliser ce bouton.", ephemeral=True)
            return
        
        await interaction.response.defer(ephemeral=True)
        
        try:
            # Récupérer les cartes uniques du vault
            unique_vault_cards = self.cog.vault_manager.get_unique_vault_cards(self.user.id)
            
            if not unique_vault_cards:
                await interaction.followup.send(
                    "❌ Vous n'avez aucune carte dans le vault.",
                    ephemeral=True
                )
                return
            
            # Créer la vue de confirmation
            confirmation_view = WithdrawVaultConfirmationView(self.cog, self.user, unique_vault_cards)
            
            # Créer l'embed
            embed = discord.Embed(
                title="📤 Retirer les cartes du vault",
                description=f"Vous avez **{len(unique_vault_cards)}** cartes uniques dans le vault.",
                color=0xf39c12
            )
            
            # Afficher quelques cartes en exemple
            if len(unique_vault_cards) <= 10:
                card_list = "\n".join([
                    f"• **{name.removesuffix('.png')}** ({cat})"
                    for cat, name in unique_vault_cards
                ])
            else:
                card_list = "\n".join([
                    f"• **{name.removesuffix('.png')}** ({cat})"
                    for cat, name in unique_vault_cards[:10]
                ])
                card_list += f"\n... et {len(unique_vault_cards) - 10} autres"
            
            embed.add_field(
                name="Cartes dans le vault",
                value=card_list,
                inline=False
            )
            
            await interaction.followup.send(embed=embed, view=confirmation_view, ephemeral=True)
            
        except Exception as e:
            logging.error(f"[TRADE] Erreur lors du retrait: {e}")
            await interaction.followup.send(
                "❌ Une erreur est survenue lors du retrait.",
                ephemeral=True
            )
    
    @discord.ui.button(label="Initier un échange", style=discord.ButtonStyle.success, row=1)
    async def initiate_trade(self, interaction: discord.Interaction, button: discord.ui.Button):
        """Bouton pour initier un échange avec un autre utilisateur."""
        if interaction.user.id != self.user.id:
            await interaction.response.send_message("Vous ne pouvez pas utiliser ce bouton.", ephemeral=True)
            return
        
        # Importer ici pour éviter les imports circulaires
        from .modal_views import InitiateTradeModal
        
        modal = InitiateTradeModal(self.cog, self.user)
        await interaction.response.send_modal(modal)

    @discord.ui.button(label="👀 Voir mon coffre", style=discord.ButtonStyle.secondary, row=1)
    async def view_vault(self, interaction: discord.Interaction, button: discord.ui.Button):
        """Bouton pour voir le contenu du coffre."""
        if interaction.user.id != self.user.id:
            await interaction.response.send_message("Vous ne pouvez pas utiliser ce bouton.", ephemeral=True)
            return

        await interaction.response.defer(ephemeral=True)

        try:
            vault_cards = self.cog.vault_manager.get_user_vault_cards(self.user.id)
            if not vault_cards:
                await interaction.followup.send("📦 Votre coffre est vide.", ephemeral=True)
                return

            # Grouper les cartes par catégorie et compter
            cards_by_cat = {}
            for cat, name in vault_cards:
                cards_by_cat.setdefault(cat, []).append(name)

            embed = discord.Embed(
                title=f"📦 Coffre de {self.user.display_name}",
                color=0x8B4513
            )

            # Trier les catégories selon l'ordre de rareté
            rarity_order = ["Secrète", "Fondateur", "Historique", "Maître", "Black Hole",
                           "Architectes", "Professeurs", "Autre", "Élèves"]

            for cat in rarity_order:
                if cat in cards_by_cat:
                    names = cards_by_cat[cat]
                    # Compter les occurrences
                    counts = {}
                    for name in names:
                        counts[name] = counts.get(name, 0) + 1

                    # Créer la liste formatée
                    card_list = []
                    for name, count in sorted(counts.items()):
                        display_name = name.removesuffix('.png')
                        card_id = self.cog.get_card_identifier(cat, name)
                        identifier_text = f" ({card_id})" if card_id else ""
                        count_text = f' (x{count})' if count > 1 else ''
                        card_list.append(f"• **{display_name}**{identifier_text}{count_text}")

                    embed.add_field(
                        name=f"📂 {cat}",
                        value="\n".join(card_list),
                        inline=False
                    )

            await interaction.followup.send(embed=embed, ephemeral=True)

        except Exception as e:
            logging.error(f"[VAULT_VIEW] Erreur lors de l'affichage du coffre: {e}")
            await interaction.followup.send(
                "❌ Une erreur est survenue lors de l'affichage du coffre.",
                ephemeral=True
            )


class WithdrawVaultConfirmationView(discord.ui.View):
    """Vue de confirmation pour retirer les cartes du vault."""
    
    def __init__(self, cog: "Cards", user: discord.User, unique_vault_cards: List[Tuple[str, str]]):
        super().__init__(timeout=120)
        self.cog = cog
        self.user = user
        self.unique_vault_cards = unique_vault_cards
    
    @discord.ui.button(label="Confirmer le retrait", style=discord.ButtonStyle.danger)
    async def confirm_withdraw(self, interaction: discord.Interaction, button: discord.ui.Button):
        """Confirme le retrait de toutes les cartes du vault."""
        if interaction.user.id != self.user.id:
            await interaction.response.send_message("Vous ne pouvez pas utiliser ce bouton.", ephemeral=True)
            return
        
        await interaction.response.defer(ephemeral=True)
        
        try:
            # Récupérer toutes les cartes du vault (avec doublons)
            vault_cards = self.cog.vault_manager.get_user_vault_cards(self.user.id)
            
            if not vault_cards:
                await interaction.followup.send(
                    "❌ Votre vault est déjà vide.",
                    ephemeral=True
                )
                return
            
            # Transférer toutes les cartes vers l'inventaire
            success_count = 0
            for cat, name in vault_cards:
                if self.cog.add_card_to_user(self.user.id, cat, name):
                    if self.cog.vault_manager.remove_card_from_vault(self.user.id, cat, name):
                        success_count += 1
                    else:
                        # Rollback si échec du retrait du vault
                        self.cog.remove_card_from_user(self.user.id, cat, name)
            
            if success_count == len(vault_cards):
                embed = discord.Embed(
                    title="✅ Retrait réussi",
                    description=f"**{success_count}** cartes ont été transférées de votre vault vers votre inventaire.",
                    color=0x27ae60
                )
            else:
                embed = discord.Embed(
                    title="⚠️ Retrait partiel",
                    description=f"**{success_count}/{len(vault_cards)}** cartes ont été transférées.",
                    color=0xf39c12
                )
            
            # Traiter toutes les vérifications d'upgrade en attente
            await self.cog.process_all_pending_upgrade_checks(interaction, 1361993326215172218)

            # Désactiver tous les boutons
            for child in self.children:
                child.disabled = True

            await interaction.followup.send(embed=embed, ephemeral=True)
            
        except Exception as e:
            logging.error(f"[VAULT] Erreur lors du retrait: {e}")
            await interaction.followup.send(
                "❌ Une erreur est survenue lors du retrait.",
                ephemeral=True
            )
    
    @discord.ui.button(label="Annuler", style=discord.ButtonStyle.secondary)
    async def cancel_withdraw(self, interaction: discord.Interaction, button: discord.ui.Button):
        """Annule le retrait."""
        if interaction.user.id != self.user.id:
            await interaction.response.send_message("Vous ne pouvez pas utiliser ce bouton.", ephemeral=True)
            return
        
        # Désactiver tous les boutons
        for child in self.children:
            child.disabled = True
        
        await interaction.response.edit_message(
            content="❌ Retrait annulé.",
            embed=None,
            view=self
        )





class TradeConfirmationView(discord.ui.View):
    """Vue pour la confirmation d'échange avec double validation."""

    def __init__(self, cog: "Cards", initiator: discord.User, target: discord.User):
        super().__init__(timeout=300)
        self.cog = cog
        self.initiator = initiator
        self.target = target
        self.target_confirmed = False
        self.trade_executed = False

    @discord.ui.button(label="✅ Confirmer l'échange", style=discord.ButtonStyle.success)
    async def confirm_trade(self, interaction: discord.Interaction, button: discord.ui.Button):
        """Confirme l'échange (première étape - destinataire)."""
        if interaction.user.id != self.target.id:
            await interaction.response.send_message(
                "Vous n'êtes pas le destinataire de cette proposition.", ephemeral=True
            )
            return

        if self.target_confirmed:
            await interaction.response.send_message(
                "⚠️ Vous avez déjà confirmé cet échange.", ephemeral=True
            )
            return

        self.target_confirmed = True

        # Désactiver les boutons immédiatement
        for child in self.children:
            child.disabled = True

        await interaction.response.send_message(
            "✅ Vous avez accepté l'échange complet. En attente de la confirmation de l'initiateur.",
            ephemeral=True
        )

        # Notifier l'initiateur et lui demander confirmation
        try:
            # Récupérer les cartes des deux coffres pour l'affichage
            initiator_vault_cards = self.cog.vault_manager.get_user_vault_cards(self.initiator.id)
            target_vault_cards = self.cog.vault_manager.get_user_vault_cards(self.target.id)

            # Créer l'embed de confirmation finale pour l'initiateur
            embed = discord.Embed(
                title="🔔 Confirmation finale requise",
                description=f"**{self.target.display_name}** a accepté l'échange complet !\n\n**Confirmez-vous cet échange ?**",
                color=0x00ff00
            )

            # Afficher les cartes qui seront échangées
            initiator_unique = list({(cat, name) for cat, name in initiator_vault_cards})
            target_unique = list({(cat, name) for cat, name in target_vault_cards})

            # Cartes que l'initiateur donne
            give_text = "\n".join([f"- **{name.removesuffix('.png')}** (*{cat}*)" for cat, name in initiator_unique])

            embed.add_field(
                name=f"📤 Vous donnez ({len(initiator_unique)} cartes uniques)",
                value=give_text if give_text else "Aucune carte",
                inline=False
            )

            # Cartes que l'initiateur reçoit
            receive_text = "\n".join([f"- **{name.removesuffix('.png')}** (*{cat}*)" for cat, name in target_unique])

            embed.add_field(
                name=f"📥 Vous recevez ({len(target_unique)} cartes uniques)",
                value=receive_text if receive_text else "Aucune carte",
                inline=False
            )

            view = InitiatorFinalConfirmationView(self.cog, self.initiator, self.target)
            await self.initiator.send(embed=embed, view=view)

            # Feedback supplémentaire pour confirmer que le DM a été envoyé
            await interaction.followup.send(
                f"📨 Demande de confirmation finale envoyée à {self.initiator.display_name} en message privé.",
                ephemeral=True
            )

        except discord.Forbidden:
            # Si impossible d'envoyer en DM, créer un message public
            embed.description = f"{self.initiator.mention}, **{self.target.display_name}** a accepté l'échange complet !\n\n**Confirmez-vous cet échange ?**"
            view = InitiatorFinalConfirmationView(self.cog, self.initiator, self.target)
            await interaction.followup.send(embed=embed, view=view, ephemeral=False)

    @discord.ui.button(label="❌ Refuser l'échange", style=discord.ButtonStyle.danger)
    async def decline_trade(self, interaction: discord.Interaction, button: discord.ui.Button):
        """Refuse l'échange."""
        if interaction.user.id != self.target.id:
            await interaction.response.send_message(
                "Vous n'êtes pas le destinataire de cette proposition.", ephemeral=True
            )
            return

        if self.target_confirmed:
            await interaction.response.send_message(
                "⚠️ Vous avez déjà traité cette proposition.", ephemeral=True
            )
            return

        self.target_confirmed = True  # Marquer comme traité

        # Désactiver tous les boutons immédiatement
        for child in self.children:
            child.disabled = True

        await interaction.response.send_message("❌ Échange refusé.", ephemeral=True)

        try:
            await self.initiator.send(
                f"**{self.target.display_name}** a refusé votre proposition d'échange complet."
            )
        except discord.Forbidden:
            pass


class InitiatorFinalConfirmationView(discord.ui.View):
    """Vue pour la confirmation finale de l'initiateur."""

    def __init__(self, cog: "Cards", initiator: discord.User, target: discord.User):
        super().__init__(timeout=300)
        self.cog = cog
        self.initiator = initiator
        self.target = target
        self.trade_executed = False

    @discord.ui.button(label="✅ Confirmer l'échange complet", style=discord.ButtonStyle.success)
    async def confirm_final_trade(self, interaction: discord.Interaction, button: discord.ui.Button):
        """Confirme et exécute l'échange final."""
        if interaction.user.id != self.initiator.id:
            await interaction.response.send_message(
                "Vous n'êtes pas l'initiateur de cet échange.", ephemeral=True
            )
            return

        # Éviter les exécutions multiples
        if self.trade_executed:
            await interaction.response.send_message(
                "⚠️ Cet échange a déjà été traité.", ephemeral=True
            )
            return

        # Répondre IMMÉDIATEMENT à l'interaction
        await interaction.response.send_message(
            "⏳ Traitement de l'échange en cours...", ephemeral=True
        )

        # Marquer comme en cours de traitement
        self.trade_executed = True

        # Désactiver tous les boutons IMMÉDIATEMENT
        for child in self.children:
            child.disabled = True

        # Exécuter l'échange complet des coffres
        success = await self.execute_full_vault_trade(interaction)

        # Mettre à jour le message de statut selon le résultat
        if success:
            await interaction.edit_original_response(content="✅ Échange terminé avec succès !")
        else:
            await interaction.edit_original_response(content="❌ Échec de l'échange.")
            # Réactiver les boutons en cas d'échec
            self.trade_executed = False
            for child in self.children:
                child.disabled = False

    @discord.ui.button(label="❌ Annuler l'échange", style=discord.ButtonStyle.danger)
    async def cancel_final_trade(self, interaction: discord.Interaction, button: discord.ui.Button):
        """Annule l'échange final."""
        if interaction.user.id != self.initiator.id:
            await interaction.response.send_message(
                "Vous n'êtes pas l'initiateur de cet échange.", ephemeral=True
            )
            return

        if self.trade_executed:
            await interaction.response.send_message(
                "⚠️ Cet échange a déjà été traité.", ephemeral=True
            )
            return

        self.trade_executed = True

        # Désactiver tous les boutons immédiatement
        for child in self.children:
            child.disabled = True

        await interaction.response.send_message("❌ Échange annulé.", ephemeral=True)

        try:
            await self.target.send(
                f"**{self.initiator.display_name}** a annulé l'échange complet."
            )
        except discord.Forbidden:
            pass

    async def execute_full_vault_trade(self, interaction: discord.Interaction) -> bool:
        """Exécute l'échange complet des coffres entre les deux utilisateurs."""
        try:
            # Récupérer les cartes des deux coffres
            initiator_vault_cards = self.cog.vault_manager.get_user_vault_cards(self.initiator.id)
            target_vault_cards = self.cog.vault_manager.get_user_vault_cards(self.target.id)

            if not initiator_vault_cards or not target_vault_cards:
                await interaction.followup.send(
                    "❌ Un des coffres est vide. L'échange ne peut pas avoir lieu.",
                    ephemeral=True
                )
                return False

            # Étape 1: Retirer toutes les cartes des coffres
            initiator_removed_cards = []
            target_removed_cards = []

            # Retirer les cartes uniques du coffre de l'initiateur
            for cat, name in set(initiator_vault_cards):
                if self.cog.vault_manager.remove_card_from_vault(self.initiator.id, cat, name):
                    initiator_removed_cards.append((cat, name))
                else:
                    # Rollback en cas d'échec
                    for rollback_cat, rollback_name in initiator_removed_cards:
                        self.cog.vault_manager.add_card_to_vault(self.initiator.id, rollback_cat, rollback_name, skip_possession_check=True)
                    return False

            # Retirer les cartes uniques du coffre de la cible
            for cat, name in set(target_vault_cards):
                if self.cog.vault_manager.remove_card_from_vault(self.target.id, cat, name):
                    target_removed_cards.append((cat, name))
                else:
                    # Rollback complet en cas d'échec
                    for rollback_cat, rollback_name in initiator_removed_cards:
                        self.cog.vault_manager.add_card_to_vault(self.initiator.id, rollback_cat, rollback_name, skip_possession_check=True)
                    for rollback_cat, rollback_name in target_removed_cards:
                        self.cog.vault_manager.add_card_to_vault(self.target.id, rollback_cat, rollback_name, skip_possession_check=True)
                    return False

            # Étape 2: Ajouter les cartes aux inventaires principaux
            # Ajouter les cartes de la cible à l'inventaire de l'initiateur
            for cat, name in target_removed_cards:
                if not self.cog.add_card_to_user(self.initiator.id, cat, name):
                    # Rollback complet
                    await self.rollback_full_trade(initiator_removed_cards, target_removed_cards)
                    return False

            # Ajouter les cartes de l'initiateur à l'inventaire de la cible
            for cat, name in initiator_removed_cards:
                if not self.cog.add_card_to_user(self.target.id, cat, name):
                    # Rollback complet
                    await self.rollback_full_trade(initiator_removed_cards, target_removed_cards)
                    return False

            # Étape 3: Notifier les utilisateurs
            try:
                await self.initiator.send(
                    f"📦 Échange confirmé ! Vous avez échangé {len(initiator_removed_cards)} cartes avec **{self.target.display_name}**."
                )
                await self.target.send(
                    f"📦 Échange confirmé ! Vous avez échangé {len(target_removed_cards)} cartes avec **{self.initiator.display_name}**."
                )
            except discord.Forbidden:
                pass

            # Étape 4: Traiter toutes les vérifications d'upgrade en attente
            try:
                await self.cog.process_all_pending_upgrade_checks(interaction, 1361993326215172218)
                logging.info(f"[VAULT_TRADE] Vérifications de conversion terminées pour les utilisateurs {self.initiator.id} et {self.target.id}")
            except Exception as e:
                logging.error(f"[VAULT_TRADE] Erreur lors de la vérification des conversions après échange de coffres: {e}")
                # Ne pas faire échouer l'échange si les conversions échouent

            return True

        except Exception as e:
            logging.error(f"Erreur lors de l'échange complet: {e}")
            return False

    async def rollback_full_trade(self, initiator_cards, target_cards):
        """Rollback complet en cas d'échec de l'échange."""
        for cat, name in initiator_cards:
            self.cog.vault_manager.add_card_to_vault(self.initiator.id, cat, name, skip_possession_check=True)
        for cat, name in target_cards:
            self.cog.vault_manager.add_card_to_vault(self.target.id, cat, name, skip_possession_check=True)



class ExchangeBoardView(discord.ui.View):
    """Vue pour afficher et interagir avec le tableau d'échanges."""

    def __init__(self, cog: "Cards", user: discord.User, guild: Optional[discord.Guild]):
        super().__init__(timeout=120)
        self.cog = cog
        self.user = user
        self.guild = guild

        offers = self.cog.trading_manager.list_board_offers()
        options = []
        for o in offers:
            member = self.guild.get_member(o["owner"]) if self.guild else None
            owner_name = member.display_name if member else str(o["owner"])
            options.append(
                discord.SelectOption(
                    label=f"{o['name'].removesuffix('.png')} ({o['cat']})",
                    description=f"ID {o['id']} - Proposé par {owner_name}",
                    value=str(o['id'])
                )
            )

        self.offer_select = discord.ui.Select(
            placeholder="Offres disponibles",
            options=options if options else [discord.SelectOption(label="Aucune offre", value="0")],
        )

        async def offer_callback(interaction: discord.Interaction):
            if interaction.user.id != self.user.id:
                await interaction.response.send_message("Vous ne pouvez pas utiliser ce menu.", ephemeral=True)
                return
            selected = self.offer_select.values[0]
            if selected == "0":
                await interaction.response.send_message("Aucune offre disponible.", ephemeral=True)
                return
            board_id = int(selected)
            from .modal_views import OfferCardModal
            modal = OfferCardModal(self.cog, self.user, board_id)
            await interaction.response.send_modal(modal)

        self.offer_select.callback = offer_callback
        self.add_item(self.offer_select)

    @discord.ui.button(label="Déposer une carte", style=discord.ButtonStyle.primary, row=1)
    async def deposit_card(self, interaction: discord.Interaction, button: discord.ui.Button):
        if interaction.user.id != self.user.id:
            await interaction.response.send_message("Vous ne pouvez pas utiliser ce bouton.", ephemeral=True)
            return

        from .modal_views import BoardDepositModal
        modal = BoardDepositModal(self.cog, self.user)
        await interaction.response.send_modal(modal)

<<<<<<< HEAD

class BoardTradeRequestView(discord.ui.View):
    """Vue envoyée au propriétaire pour confirmer ou refuser l'échange."""

    def __init__(self, cog: "Cards", buyer_id: int, board_id: int,
                 offered_cat: str, offered_name: str):
        super().__init__(timeout=24 * 60 * 60)
        self.cog = cog
        self.buyer_id = buyer_id
        self.board_id = board_id
        self.offered_cat = offered_cat
        self.offered_name = offered_name

    async def notify_buyer(self, message: str) -> None:
        try:
            user = await self.cog.bot.fetch_user(self.buyer_id)
            await user.send(message)
        except Exception:
            pass

    @discord.ui.button(label="Accepter", style=discord.ButtonStyle.success)
    async def accept(self, interaction: discord.Interaction, button: discord.ui.Button):
        await interaction.response.defer()
        success = self.cog.trading_manager.take_from_board(
            self.buyer_id, self.board_id, self.offered_cat, self.offered_name
        )
        if success:
            await interaction.followup.send("✅ Échange réalisé avec succès.", ephemeral=True)
            await self.notify_buyer("✅ Votre offre a été acceptée !")
        else:
            await interaction.followup.send("❌ Échange impossible.", ephemeral=True)
            await self.notify_buyer("❌ Votre offre a échoué.")
        self.stop()

    @discord.ui.button(label="Refuser", style=discord.ButtonStyle.danger)
    async def decline(self, interaction: discord.Interaction, button: discord.ui.Button):
        await interaction.response.send_message("❌ Offre refusée.", ephemeral=True)
        await self.notify_buyer("❌ Votre offre a été refusée.")
        self.stop()

    async def on_timeout(self) -> None:
        await self.notify_buyer("⌛ L'offre a expiré sans réponse.")


=======
>>>>>>> 51220c71


<|MERGE_RESOLUTION|>--- conflicted
+++ resolved
@@ -594,7 +594,6 @@
         modal = BoardDepositModal(self.cog, self.user)
         await interaction.response.send_modal(modal)
 
-<<<<<<< HEAD
 
 class BoardTradeRequestView(discord.ui.View):
     """Vue envoyée au propriétaire pour confirmer ou refuser l'échange."""
@@ -639,7 +638,3 @@
         await self.notify_buyer("⌛ L'offre a expiré sans réponse.")
 
 
-=======
->>>>>>> 51220c71
-
-
