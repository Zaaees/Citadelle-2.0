import discord
from discord.ext import commands
from discord import app_commands
from datetime import datetime
import json
import os

SCENE_CHANNEL_ID = 1380704586016362626
LOG_CHANNEL_ID = 1097883902279946360
MJ_ROLE_ID = 1018179623886000278
SCENES_FILE = "scenes.json"
EMBED_COLOR = 0x6d5380


class AddSceneModal(discord.ui.Modal, title="Créer une scène"):
    def __init__(self, cog: "SceneTodo"):
        super().__init__()
        self.cog = cog
<<<<<<< HEAD
        self.mj_input = discord.ui.TextInput(label="MJ responsable", required=True)
        self.name_input = discord.ui.TextInput(label="Nom de la scène", required=True)
        self.add_item(self.mj_input)
        self.add_item(self.name_input)

    async def on_submit(self, interaction: discord.Interaction):
        await interaction.response.defer(ephemeral=True)
        channel = self.cog.bot.get_channel(SCENE_CHANNEL_ID)
        if not channel:
            await interaction.followup.send("Salon introuvable.", ephemeral=True)
            return
        scene = await self.cog.create_scene(channel, self.name_input.value.strip(), self.mj_input.value.strip())
        await interaction.followup.send(f"Scène '{scene['name']}' créée.", ephemeral=True)
=======
        self.guild = guild
        self.mj_input = discord.ui.TextInput(
            label="MJ responsable",
            placeholder="Nom du MJ",
            required=True,
        )
        self.name = discord.ui.TextInput(label="Nom de la scène", required=True)
        self.actions_input = discord.ui.TextInput(
            label="Actions initiales",
            placeholder="Une action par ligne",
            required=False,
            style=discord.TextStyle.paragraph,
        )
        self.add_item(self.mj_input)
        self.add_item(self.name)
        self.add_item(self.actions_input)

    async def on_submit(self, interaction: discord.Interaction):
        await interaction.response.defer(ephemeral=True)
        actions = [a.strip() for a in self.actions_input.value.splitlines() if a.strip()]
        scene = self.cog.add_scene(self.mj_input.value.strip(), self.name.value, actions)
>>>>>>> 7afeefc8


class ActionButton(discord.ui.Button):
    def __init__(self, cog: "SceneTodo", scene_id: int, disabled: bool):
        super().__init__(
            label="Action envoyée",
            style=discord.ButtonStyle.secondary,
            custom_id=f"scene_action_{scene_id}",
            disabled=disabled,
        )
        self.cog = cog
        self.scene_id = scene_id

    async def callback(self, interaction: discord.Interaction):
        if not any(r.id == MJ_ROLE_ID for r in interaction.user.roles):
            await interaction.response.send_message("Permission refusée.", ephemeral=True)
            return
        scene = self.cog.get_scene(self.scene_id)
        if not scene:
            await interaction.response.send_message("Scène introuvable.", ephemeral=True)
            return
        await interaction.response.send_message("Action enregistrée.", ephemeral=True)
        await self.cog.log_action(scene, interaction.user)


class CompleteButton(discord.ui.Button):
    def __init__(self, cog: "SceneTodo", scene_id: int, disabled: bool):
        super().__init__(
            label="Scène terminée",
            style=discord.ButtonStyle.success,
            custom_id=f"scene_done_{scene_id}",
            disabled=disabled,
        )
        self.cog = cog
        self.scene_id = scene_id

    async def callback(self, interaction: discord.Interaction):
        if not any(r.id == MJ_ROLE_ID for r in interaction.user.roles):
            await interaction.response.send_message("Permission refusée.", ephemeral=True)
            return
<<<<<<< HEAD
        scene = self.cog.get_scene(self.scene_id)
        if not scene:
            await interaction.response.send_message("Scène introuvable.", ephemeral=True)
            return
        if scene.get("completed"):
            await interaction.response.send_message("Scène déjà terminée.", ephemeral=True)
            return
        await self.cog.finish_scene(scene)
        await interaction.response.send_message(f"Scène '{scene['name']}' clôturée.", ephemeral=True)


class SceneView(discord.ui.View):
    def __init__(self, cog: "SceneTodo", scene_id: int, completed: bool):
        super().__init__(timeout=None)
        self.add_item(ActionButton(cog, scene_id, completed))
        self.add_item(CompleteButton(cog, scene_id, completed))


class AddSceneView(discord.ui.View):
    def __init__(self, cog: "SceneTodo"):
        super().__init__(timeout=None)
        self.cog = cog
        self.add_item(AddSceneButton(cog))

=======
        self.cog.complete_scene(self.scene_id)
        await interaction.response.send_message(f"Scène '{scene['name']}' terminée.", ephemeral=True)
        await self.cog.announce_completion(interaction.guild, scene)
        self.cog.track_message(interaction.message)
        await self.cog.refresh_message(interaction.message)


class ActionButton(discord.ui.Button):
    def __init__(self, cog, scene_id: int, action_id: int, label: str, done: bool):
        style = discord.ButtonStyle.secondary if not done else discord.ButtonStyle.success
        super().__init__(label=label, style=style, custom_id=f"action_{scene_id}_{action_id}", disabled=done)
        self.cog = cog
        self.scene_id = scene_id
        self.action_id = action_id

    async def callback(self, interaction: discord.Interaction):
        if not any(r.id == MJ_ROLE_ID for r in interaction.user.roles):
            await interaction.response.send_message("Permission refusée.", ephemeral=True)
            return
        action = self.cog.toggle_action(self.scene_id, self.action_id)
        if action:
            await interaction.response.send_message(f"Action '{action['label']}' mise à jour.", ephemeral=True)
            self.cog.track_message(interaction.message)
            await self.cog.refresh_message(interaction.message)


class DeleteSceneButton(discord.ui.Button):
    def __init__(self, cog, scene_id: int, name: str):
        super().__init__(label=f"✖ {name}", style=discord.ButtonStyle.danger, custom_id=f"delete_{scene_id}")
        self.cog = cog
        self.scene_id = scene_id

    async def callback(self, interaction: discord.Interaction):
        if not any(r.id == MJ_ROLE_ID for r in interaction.user.roles):
            await interaction.response.send_message("Permission refusée.", ephemeral=True)
            return
        scene = self.cog.delete_scene(self.scene_id)
        if scene:
            await interaction.response.send_message(f"Scène '{scene['name']}' supprimée.", ephemeral=True)
            self.cog.track_message(interaction.message)
            await self.cog.refresh_message(interaction.message)

class ScenesView(discord.ui.View):
    def __init__(self, cog):
        super().__init__(timeout=None)
        self.cog = cog
        self.add_item(AddSceneButton(cog))
        for scene in cog.get_active_scenes():
            label = f"✔ {scene['name']}"
            self.add_item(CompleteSceneButton(cog, scene['id'], label))
            self.add_item(DeleteSceneButton(cog, scene['id'], scene['name']))
            for action in scene.get("actions", []):
                self.add_item(ActionButton(cog, scene['id'], action['id'], action['label'], action.get('done', False)))
>>>>>>> 7afeefc8

class AddSceneButton(discord.ui.Button):
    def __init__(self, cog: "SceneTodo"):
        super().__init__(label="Ajouter une scène", style=discord.ButtonStyle.primary, custom_id="create_scene")
        self.cog = cog

    async def callback(self, interaction: discord.Interaction):
        if not any(r.id == MJ_ROLE_ID for r in interaction.user.roles):
            await interaction.response.send_message("Permission refusée.", ephemeral=True)
            return
        await interaction.response.send_modal(AddSceneModal(self.cog))


class SceneTodo(commands.Cog):
    def __init__(self, bot: commands.Bot):
        self.bot = bot
        data = self.load_data()
        self.scenes = data.get("scenes", [])
        self.init_message_id = data.get("init_message")
        self.bot.loop.create_task(self.initialize())

    # ---------------- Persistence ----------------
    def load_data(self):
        if os.path.isfile(SCENES_FILE):
            with open(SCENES_FILE, "r", encoding="utf-8") as f:
                data = json.load(f)
<<<<<<< HEAD
            if isinstance(data, list):
                data = {"scenes": data, "init_message": None}
            if "message" in data and "init_message" not in data:
                data["init_message"] = data["message"]
            for scene in data.get("scenes", []):
                scene.setdefault("completed", False)
            return data
        return {"scenes": [], "init_message": None}
=======
                if isinstance(data, list):
                    data = {"scenes": data, "message": None}
                scenes = data.get("scenes", [])
                # migration: ensure actions key exists
                for s in scenes:
                    s.setdefault("actions", [])
                    for a in s["actions"]:
                        a.setdefault("done", False)
                data["scenes"] = scenes
                return data
        return {"scenes": [], "message": None}
>>>>>>> 7afeefc8

    def save_data(self):
        with open(SCENES_FILE, "w", encoding="utf-8") as f:
            json.dump({"scenes": self.scenes, "init_message": self.init_message_id}, f, ensure_ascii=False, indent=2)

<<<<<<< HEAD
    # ---------------- Utility ----------------
    def get_scene(self, scene_id: int):
        for s in self.scenes:
            if s["id"] == scene_id:
                return s
        return None

    def build_scene_embed(self, scene: dict) -> discord.Embed:
        created = datetime.fromisoformat(scene["created_at"]).strftime("%d/%m/%Y")
        desc = f"MJ responsable : {scene['mj']}\nCréée le {created}"
        if scene.get("completed"):
            desc += "\n✅ Scène terminée"
        return discord.Embed(title=scene["name"], description=desc, color=EMBED_COLOR)

    async def log_action(self, scene: dict, user: discord.User):
        channel = self.bot.get_channel(LOG_CHANNEL_ID)
        if channel:
            await channel.send(f"📌 Action envoyée pour la scène **{scene['name']}** (MJ : {scene['mj']}) par {user.mention}")

    async def log_completion(self, scene: dict):
        channel = self.bot.get_channel(LOG_CHANNEL_ID)
        if channel:
            await channel.send(f"✅ Scène **{scene['name']}** terminée (MJ : {scene['mj']})")

    async def refresh_scene_message(self, scene: dict):
        channel = self.bot.get_channel(SCENE_CHANNEL_ID)
        if not channel:
            return
        try:
            message = await channel.fetch_message(scene["message_id"])
        except discord.NotFound:
            return
        view = SceneView(self, scene["id"], scene.get("completed", False))
        await message.edit(embed=self.build_scene_embed(scene), view=view)
        self.bot.add_view(view, message_id=message.id)

    # ---------------- Scene operations ----------------
    async def create_scene(self, channel: discord.TextChannel, name: str, mj: str):
        scene_id = max([s["id"] for s in self.scenes], default=0) + 1
=======
    # --------- Scene Operations ---------
    def add_scene(self, mj_name: str, name: str, actions=None):
        scene_id = max([s['id'] for s in self.scenes], default=0) + 1
>>>>>>> 7afeefc8
        scene = {
            "id": scene_id,
            "name": name,
            "mj": mj,
            "created_at": datetime.utcnow().isoformat(),
            "completed": False,
<<<<<<< HEAD
            "message_id": None,
        }
        view = SceneView(self, scene_id, False)
        message = await channel.send(embed=self.build_scene_embed(scene), view=view)
        self.bot.add_view(view, message_id=message.id)
        scene["message_id"] = message.id
=======
            "actions": [],
        }
        if actions:
            for idx, label in enumerate(actions, start=1):
                scene["actions"].append({"id": idx, "label": label, "done": False})
>>>>>>> 7afeefc8
        self.scenes.append(scene)
        self.save_data()
        return scene

    async def finish_scene(self, scene: dict):
        scene["completed"] = True
        self.save_data()
        await self.refresh_scene_message(scene)
        await self.log_completion(scene)

    # ---------------- Initialization ----------------
    async def initialize(self):
        await self.bot.wait_until_ready()
        await self.ensure_init_message()
        await self.restore_scene_views()

<<<<<<< HEAD
    async def ensure_init_message(self):
        channel = self.bot.get_channel(SCENE_CHANNEL_ID)
        if not channel:
            return
        if self.init_message_id:
            try:
                message = await channel.fetch_message(self.init_message_id)
                view = AddSceneView(self)
                await message.edit(view=view)
                self.bot.add_view(view, message_id=message.id)
                return
            except discord.NotFound:
                self.init_message_id = None
        embed = discord.Embed(title="Gestion des scènes", description="Utilisez le bouton ci-dessous pour créer une nouvelle scène.", color=EMBED_COLOR)
        view = AddSceneView(self)
        message = await channel.send(embed=embed, view=view)
        self.bot.add_view(view, message_id=message.id)
        self.init_message_id = message.id
        self.save_data()
=======
    def add_action(self, scene_id: int, label: str):
        scene = self.get_scene(scene_id)
        if not scene:
            return None
        actions = scene.setdefault("actions", [])
        action_id = max([a["id"] for a in actions], default=0) + 1
        action = {"id": action_id, "label": label, "done": False}
        actions.append(action)
        self.save_data()
        return action

    def toggle_action(self, scene_id: int, action_id: int):
        scene = self.get_scene(scene_id)
        if not scene:
            return None
        for action in scene.get("actions", []):
            if action["id"] == action_id:
                action["done"] = not action.get("done", False)
                self.save_data()
                return action
        return None

    def delete_scene(self, scene_id: int):
        scene = self.get_scene(scene_id)
        if not scene:
            return None
        self.scenes = [s for s in self.scenes if s["id"] != scene_id]
        self.save_data()
        return scene

    # --------- Helper ---------
    def format_time_ago(self, iso_time: str) -> str:
        try:
            dt = datetime.fromisoformat(iso_time)
        except Exception:
            return "?"
        diff = datetime.utcnow() - dt
        total_hours = diff.days * 24 + diff.seconds // 3600
        days, hours = divmod(total_hours, 24)
        parts = []
        if days:
            parts.append(f"{days} jour{'s' if days > 1 else ''}")
        if hours or not parts:
            parts.append(f"{hours} heure{'s' if hours > 1 else ''}")
        return " et ".join(parts)

    def build_embed(self):
        embed = discord.Embed(title="Scènes en cours", color=discord.Color.blurple())
        scenes = self.get_active_scenes()
        if not scenes:
            embed.description = "Aucune scène en cours."
            return embed
        for scene in scenes:
            since = self.format_time_ago(scene["created_at"])
            mj_name = scene.get("mj", "?")
            actions_lines = []
            for action in scene.get("actions", []):
                check = "✅" if action.get("done") else "⬜️"
                actions_lines.append(f"{check} {action['label']}")
            actions_text = "\n".join(actions_lines)
            value = f"MJ : {mj_name}\nDepuis {since}"
            if actions_lines:
                value += "\n" + actions_text
            embed.add_field(name=scene["name"], value=value, inline=False)
        return embed

    async def refresh_message(self, message: discord.Message):
        try:
            await message.edit(embed=self.build_embed(), view=ScenesView(self))
        except discord.NotFound:
            pass
>>>>>>> 7afeefc8

    async def restore_scene_views(self):
        channel = self.bot.get_channel(SCENE_CHANNEL_ID)
        if not channel:
            return
        for scene in self.scenes:
            try:
                message = await channel.fetch_message(scene["message_id"])
            except discord.NotFound:
                continue
            view = SceneView(self, scene["id"], scene.get("completed", False))
            await message.edit(embed=self.build_scene_embed(scene), view=view)
            self.bot.add_view(view, message_id=message.id)

    # ---------------- Commands ----------------
    @app_commands.command(name="scenes-init", description="Réinitialiser le message de création de scènes")
    async def scenes_init(self, interaction: discord.Interaction):
        if not any(r.id == MJ_ROLE_ID for r in interaction.user.roles):
            await interaction.response.send_message("Permission refusée.", ephemeral=True)
            return
        await self.ensure_init_message()
        await interaction.response.send_message("Message initial prêt.", ephemeral=True)


async def setup(bot: commands.Bot):
    await bot.add_cog(SceneTodo(bot))
    print("Cog scene_todo chargé avec succès")<|MERGE_RESOLUTION|>--- conflicted
+++ resolved
@@ -16,7 +16,6 @@
     def __init__(self, cog: "SceneTodo"):
         super().__init__()
         self.cog = cog
-<<<<<<< HEAD
         self.mj_input = discord.ui.TextInput(label="MJ responsable", required=True)
         self.name_input = discord.ui.TextInput(label="Nom de la scène", required=True)
         self.add_item(self.mj_input)
@@ -30,29 +29,6 @@
             return
         scene = await self.cog.create_scene(channel, self.name_input.value.strip(), self.mj_input.value.strip())
         await interaction.followup.send(f"Scène '{scene['name']}' créée.", ephemeral=True)
-=======
-        self.guild = guild
-        self.mj_input = discord.ui.TextInput(
-            label="MJ responsable",
-            placeholder="Nom du MJ",
-            required=True,
-        )
-        self.name = discord.ui.TextInput(label="Nom de la scène", required=True)
-        self.actions_input = discord.ui.TextInput(
-            label="Actions initiales",
-            placeholder="Une action par ligne",
-            required=False,
-            style=discord.TextStyle.paragraph,
-        )
-        self.add_item(self.mj_input)
-        self.add_item(self.name)
-        self.add_item(self.actions_input)
-
-    async def on_submit(self, interaction: discord.Interaction):
-        await interaction.response.defer(ephemeral=True)
-        actions = [a.strip() for a in self.actions_input.value.splitlines() if a.strip()]
-        scene = self.cog.add_scene(self.mj_input.value.strip(), self.name.value, actions)
->>>>>>> 7afeefc8
 
 
 class ActionButton(discord.ui.Button):
@@ -93,7 +69,6 @@
         if not any(r.id == MJ_ROLE_ID for r in interaction.user.roles):
             await interaction.response.send_message("Permission refusée.", ephemeral=True)
             return
-<<<<<<< HEAD
         scene = self.cog.get_scene(self.scene_id)
         if not scene:
             await interaction.response.send_message("Scène introuvable.", ephemeral=True)
@@ -117,62 +92,6 @@
         super().__init__(timeout=None)
         self.cog = cog
         self.add_item(AddSceneButton(cog))
-
-=======
-        self.cog.complete_scene(self.scene_id)
-        await interaction.response.send_message(f"Scène '{scene['name']}' terminée.", ephemeral=True)
-        await self.cog.announce_completion(interaction.guild, scene)
-        self.cog.track_message(interaction.message)
-        await self.cog.refresh_message(interaction.message)
-
-
-class ActionButton(discord.ui.Button):
-    def __init__(self, cog, scene_id: int, action_id: int, label: str, done: bool):
-        style = discord.ButtonStyle.secondary if not done else discord.ButtonStyle.success
-        super().__init__(label=label, style=style, custom_id=f"action_{scene_id}_{action_id}", disabled=done)
-        self.cog = cog
-        self.scene_id = scene_id
-        self.action_id = action_id
-
-    async def callback(self, interaction: discord.Interaction):
-        if not any(r.id == MJ_ROLE_ID for r in interaction.user.roles):
-            await interaction.response.send_message("Permission refusée.", ephemeral=True)
-            return
-        action = self.cog.toggle_action(self.scene_id, self.action_id)
-        if action:
-            await interaction.response.send_message(f"Action '{action['label']}' mise à jour.", ephemeral=True)
-            self.cog.track_message(interaction.message)
-            await self.cog.refresh_message(interaction.message)
-
-
-class DeleteSceneButton(discord.ui.Button):
-    def __init__(self, cog, scene_id: int, name: str):
-        super().__init__(label=f"✖ {name}", style=discord.ButtonStyle.danger, custom_id=f"delete_{scene_id}")
-        self.cog = cog
-        self.scene_id = scene_id
-
-    async def callback(self, interaction: discord.Interaction):
-        if not any(r.id == MJ_ROLE_ID for r in interaction.user.roles):
-            await interaction.response.send_message("Permission refusée.", ephemeral=True)
-            return
-        scene = self.cog.delete_scene(self.scene_id)
-        if scene:
-            await interaction.response.send_message(f"Scène '{scene['name']}' supprimée.", ephemeral=True)
-            self.cog.track_message(interaction.message)
-            await self.cog.refresh_message(interaction.message)
-
-class ScenesView(discord.ui.View):
-    def __init__(self, cog):
-        super().__init__(timeout=None)
-        self.cog = cog
-        self.add_item(AddSceneButton(cog))
-        for scene in cog.get_active_scenes():
-            label = f"✔ {scene['name']}"
-            self.add_item(CompleteSceneButton(cog, scene['id'], label))
-            self.add_item(DeleteSceneButton(cog, scene['id'], scene['name']))
-            for action in scene.get("actions", []):
-                self.add_item(ActionButton(cog, scene['id'], action['id'], action['label'], action.get('done', False)))
->>>>>>> 7afeefc8
 
 class AddSceneButton(discord.ui.Button):
     def __init__(self, cog: "SceneTodo"):
@@ -199,7 +118,6 @@
         if os.path.isfile(SCENES_FILE):
             with open(SCENES_FILE, "r", encoding="utf-8") as f:
                 data = json.load(f)
-<<<<<<< HEAD
             if isinstance(data, list):
                 data = {"scenes": data, "init_message": None}
             if "message" in data and "init_message" not in data:
@@ -208,25 +126,11 @@
                 scene.setdefault("completed", False)
             return data
         return {"scenes": [], "init_message": None}
-=======
-                if isinstance(data, list):
-                    data = {"scenes": data, "message": None}
-                scenes = data.get("scenes", [])
-                # migration: ensure actions key exists
-                for s in scenes:
-                    s.setdefault("actions", [])
-                    for a in s["actions"]:
-                        a.setdefault("done", False)
-                data["scenes"] = scenes
-                return data
-        return {"scenes": [], "message": None}
->>>>>>> 7afeefc8
 
     def save_data(self):
         with open(SCENES_FILE, "w", encoding="utf-8") as f:
             json.dump({"scenes": self.scenes, "init_message": self.init_message_id}, f, ensure_ascii=False, indent=2)
 
-<<<<<<< HEAD
     # ---------------- Utility ----------------
     def get_scene(self, scene_id: int):
         for s in self.scenes:
@@ -266,31 +170,18 @@
     # ---------------- Scene operations ----------------
     async def create_scene(self, channel: discord.TextChannel, name: str, mj: str):
         scene_id = max([s["id"] for s in self.scenes], default=0) + 1
-=======
-    # --------- Scene Operations ---------
-    def add_scene(self, mj_name: str, name: str, actions=None):
-        scene_id = max([s['id'] for s in self.scenes], default=0) + 1
->>>>>>> 7afeefc8
         scene = {
             "id": scene_id,
             "name": name,
             "mj": mj,
             "created_at": datetime.utcnow().isoformat(),
             "completed": False,
-<<<<<<< HEAD
             "message_id": None,
         }
         view = SceneView(self, scene_id, False)
         message = await channel.send(embed=self.build_scene_embed(scene), view=view)
         self.bot.add_view(view, message_id=message.id)
         scene["message_id"] = message.id
-=======
-            "actions": [],
-        }
-        if actions:
-            for idx, label in enumerate(actions, start=1):
-                scene["actions"].append({"id": idx, "label": label, "done": False})
->>>>>>> 7afeefc8
         self.scenes.append(scene)
         self.save_data()
         return scene
@@ -307,7 +198,6 @@
         await self.ensure_init_message()
         await self.restore_scene_views()
 
-<<<<<<< HEAD
     async def ensure_init_message(self):
         channel = self.bot.get_channel(SCENE_CHANNEL_ID)
         if not channel:
@@ -327,79 +217,6 @@
         self.bot.add_view(view, message_id=message.id)
         self.init_message_id = message.id
         self.save_data()
-=======
-    def add_action(self, scene_id: int, label: str):
-        scene = self.get_scene(scene_id)
-        if not scene:
-            return None
-        actions = scene.setdefault("actions", [])
-        action_id = max([a["id"] for a in actions], default=0) + 1
-        action = {"id": action_id, "label": label, "done": False}
-        actions.append(action)
-        self.save_data()
-        return action
-
-    def toggle_action(self, scene_id: int, action_id: int):
-        scene = self.get_scene(scene_id)
-        if not scene:
-            return None
-        for action in scene.get("actions", []):
-            if action["id"] == action_id:
-                action["done"] = not action.get("done", False)
-                self.save_data()
-                return action
-        return None
-
-    def delete_scene(self, scene_id: int):
-        scene = self.get_scene(scene_id)
-        if not scene:
-            return None
-        self.scenes = [s for s in self.scenes if s["id"] != scene_id]
-        self.save_data()
-        return scene
-
-    # --------- Helper ---------
-    def format_time_ago(self, iso_time: str) -> str:
-        try:
-            dt = datetime.fromisoformat(iso_time)
-        except Exception:
-            return "?"
-        diff = datetime.utcnow() - dt
-        total_hours = diff.days * 24 + diff.seconds // 3600
-        days, hours = divmod(total_hours, 24)
-        parts = []
-        if days:
-            parts.append(f"{days} jour{'s' if days > 1 else ''}")
-        if hours or not parts:
-            parts.append(f"{hours} heure{'s' if hours > 1 else ''}")
-        return " et ".join(parts)
-
-    def build_embed(self):
-        embed = discord.Embed(title="Scènes en cours", color=discord.Color.blurple())
-        scenes = self.get_active_scenes()
-        if not scenes:
-            embed.description = "Aucune scène en cours."
-            return embed
-        for scene in scenes:
-            since = self.format_time_ago(scene["created_at"])
-            mj_name = scene.get("mj", "?")
-            actions_lines = []
-            for action in scene.get("actions", []):
-                check = "✅" if action.get("done") else "⬜️"
-                actions_lines.append(f"{check} {action['label']}")
-            actions_text = "\n".join(actions_lines)
-            value = f"MJ : {mj_name}\nDepuis {since}"
-            if actions_lines:
-                value += "\n" + actions_text
-            embed.add_field(name=scene["name"], value=value, inline=False)
-        return embed
-
-    async def refresh_message(self, message: discord.Message):
-        try:
-            await message.edit(embed=self.build_embed(), view=ScenesView(self))
-        except discord.NotFound:
-            pass
->>>>>>> 7afeefc8
 
     async def restore_scene_views(self):
         channel = self.bot.get_channel(SCENE_CHANNEL_ID)
