--- conflicted
+++ resolved
@@ -15,11 +15,7 @@
     'https://www.googleapis.com/auth/spreadsheets',
     'https://www.googleapis.com/auth/drive'
 ]
-<<<<<<< HEAD
-
-
-=======
->>>>>>> bc3daf9d
+
 
 
 class AddSceneModal(discord.ui.Modal, title="Créer une scène"):
@@ -169,7 +165,6 @@
                 self.sheet_scenes = spreadsheet.worksheet('Scenes')
             except gspread.exceptions.WorksheetNotFound:
                 self.sheet_scenes = spreadsheet.sheet1
-<<<<<<< HEAD
             if not self.sheet_scenes.get_all_values():
                 self.sheet_scenes.update(
                     'A1',
@@ -183,10 +178,6 @@
                         "init_message_id",
                     ]],
                 )
-=======
-                if not self.sheet_scenes.get_all_values():
-                    self.sheet_scenes.update('A1', [["id", "name", "mj", "created_at", "completed", "message_id"]])
->>>>>>> bc3daf9d
             try:
                 self.sheet_config = spreadsheet.worksheet('Config')
             except gspread.exceptions.WorksheetNotFound:
@@ -204,7 +195,6 @@
             return {"scenes": [], "init_message": None}
 
         scenes = []
-<<<<<<< HEAD
         init_message = None
         try:
             rows = self.sheet_scenes.get_all_values()
@@ -224,12 +214,6 @@
                         except ValueError:
                             init_message = None
                     continue
-=======
-        try:
-            rows = self.sheet_scenes.get_all_values()
-            header = rows[0] if rows else []
-            for row in rows[1:]:
->>>>>>> bc3daf9d
                 if not row or not row[0]:
                     continue
                 scene = {
@@ -244,10 +228,6 @@
         except Exception as e:
             print(f"Erreur chargement scenes: {e}")
 
-<<<<<<< HEAD
-=======
-        init_message = None
->>>>>>> bc3daf9d
         try:
             records = self.sheet_config.get_all_records()
             for rec in records:
@@ -269,7 +249,6 @@
             return
 
         try:
-<<<<<<< HEAD
             rows = [[
                 "id",
                 "name",
@@ -279,9 +258,6 @@
                 "message_id",
                 "init_message_id",
             ], ["", "", "", "", "", "", ""]]
-=======
-            rows = [["id", "name", "mj", "created_at", "completed", "message_id"]]
->>>>>>> bc3daf9d
             for s in self.scenes:
                 rows.append([
                     str(s["id"]),
@@ -290,7 +266,6 @@
                     s["created_at"],
                     str(s.get("completed", False)),
                     str(s.get("message_id", "")),
-<<<<<<< HEAD
                     "",
                 ])
             self.sheet_scenes.clear()
@@ -300,11 +275,6 @@
                 'G1:G2',
                 [["init_message_id"], [str(self.init_message_id or "")]],
             )
-=======
-                ])
-            self.sheet_scenes.clear()
-            self.sheet_scenes.update('A1', rows)
->>>>>>> bc3daf9d
         except Exception as e:
             print(f"Erreur sauvegarde scenes: {e}")
 
