import discord
from discord.ext import commands
from discord import app_commands
from datetime import datetime
import json
import os

SCENE_CHANNEL_ID = 1380704586016362626
LOG_CHANNEL_ID = 1097883902279946360
MJ_ROLE_ID = 1018179623886000278
SCENES_FILE = "scenes.json"
EMBED_COLOR = 0x6d5380


class AddSceneModal(discord.ui.Modal, title="Créer une scène"):
    def __init__(self, cog: "SceneTodo"):
        super().__init__()
        self.cog = cog
        self.mj_input = discord.ui.TextInput(label="MJ responsable", required=True)
        self.name_input = discord.ui.TextInput(label="Nom de la scène", required=True)
<<<<<<< HEAD
        self.actions_input = discord.ui.TextInput(
            label="Actions initiales (une par ligne)",
            style=discord.TextStyle.paragraph,
            required=False,
        )
        self.add_item(self.mj_input)
        self.add_item(self.name_input)
        self.add_item(self.actions_input)

    async def on_submit(self, interaction: discord.Interaction):
        await interaction.response.defer(thinking=False)
        channel = self.cog.bot.get_channel(SCENE_CHANNEL_ID)
        if not channel:
            return
        actions = [a.strip() for a in self.actions_input.value.splitlines() if a.strip()]
        await self.cog.create_scene(
            channel,
            self.name_input.value.strip(),
            self.mj_input.value.strip(),
            actions,
        )


class ActionButton(discord.ui.Button):
    def __init__(self, cog: "SceneTodo", scene_id: int, action: dict):
        style = discord.ButtonStyle.success if action.get("done") else discord.ButtonStyle.secondary
        super().__init__(
            label=action["label"],
            style=style,
            custom_id=f"scene_{scene_id}_action_{action['id']}",
            disabled=action.get("done", False),
=======
        self.add_item(self.mj_input)
        self.add_item(self.name_input)

    async def on_submit(self, interaction: discord.Interaction):
        await interaction.response.defer()
        channel = self.cog.bot.get_channel(SCENE_CHANNEL_ID)
        if not channel:
            await interaction.followup.send("Salon introuvable.")
            return
        scene = await self.cog.create_scene(channel, self.name_input.value.strip(), self.mj_input.value.strip())
        await interaction.followup.send(f"Scène '{scene['name']}' créée.")


class ActionButton(discord.ui.Button):
    def __init__(self, cog: "SceneTodo", scene_id: int, disabled: bool):
        super().__init__(
            label="Action envoyée",
            style=discord.ButtonStyle.secondary,
            custom_id=f"scene_action_{scene_id}",
            disabled=disabled,
>>>>>>> 8f9a3dde
        )
        self.cog = cog
        self.scene_id = scene_id
        self.action_id = action["id"]

    async def callback(self, interaction: discord.Interaction):
        if not any(r.id == MJ_ROLE_ID for r in interaction.user.roles):
            await interaction.response.send_message("Permission refusée.")
            return
        scene = self.cog.get_scene(self.scene_id)
        if not scene:
            await interaction.response.send_message("Scène introuvable.")
            return
<<<<<<< HEAD
        action = self.cog.toggle_action(self.scene_id, self.action_id)
        if not action:
            await interaction.response.send_message("Action introuvable.")
            return
        await interaction.response.defer(thinking=False)
        await self.cog.refresh_scene_message(scene)
        if action.get("done"):
            await self.cog.log_action_done(scene, action, interaction.user)
=======
        await interaction.response.send_message("Action enregistrée.")
        await self.cog.log_action(scene, interaction.user)
>>>>>>> 8f9a3dde


class CompleteButton(discord.ui.Button):
    def __init__(self, cog: "SceneTodo", scene_id: int, disabled: bool):
        super().__init__(
            label="Scène terminée",
            style=discord.ButtonStyle.success,
            custom_id=f"scene_done_{scene_id}",
            disabled=disabled,
        )
        self.cog = cog
        self.scene_id = scene_id

    async def callback(self, interaction: discord.Interaction):
<<<<<<< HEAD
        if not any(r.id == MJ_ROLE_ID for r in interaction.user.roles):
            await interaction.response.send_message("Permission refusée.")
            return
        scene = self.cog.get_scene(self.scene_id)
        if not scene:
            await interaction.response.send_message("Scène introuvable.")
            return
        if scene.get("completed"):
            await interaction.response.send_message("Scène déjà terminée.")
            return
        await self.cog.finish_scene(scene)
        await interaction.response.defer(thinking=False)


class DeleteSceneButton(discord.ui.Button):
    def __init__(self, cog: "SceneTodo", scene_id: int):
        super().__init__(
            label="Supprimer",
            style=discord.ButtonStyle.danger,
            custom_id=f"scene_del_{scene_id}",
        )
        self.cog = cog
        self.scene_id = scene_id

    async def callback(self, interaction: discord.Interaction):
        if not any(r.id == MJ_ROLE_ID for r in interaction.user.roles):
            await interaction.response.send_message("Permission refusée.")
            return
        scene = self.cog.delete_scene(self.scene_id)
        if not scene:
            await interaction.response.send_message("Scène introuvable.")
            return
        await interaction.response.defer(thinking=False)
        channel = self.cog.bot.get_channel(SCENE_CHANNEL_ID)
        if channel:
            try:
                msg = await channel.fetch_message(scene["message_id"])
                await msg.delete()
            except discord.NotFound:
                pass


class SceneView(discord.ui.View):
    def __init__(self, cog: "SceneTodo", scene: dict):
        super().__init__(timeout=None)
        for action in scene.get("actions", []):
            self.add_item(ActionButton(cog, scene["id"], action))
        self.add_item(CompleteButton(cog, scene["id"], scene.get("completed", False)))
        self.add_item(DeleteSceneButton(cog, scene["id"]))
=======
        if not any(r.id == MJ_ROLE_ID for r in interaction.user.roles):
            await interaction.response.send_message("Permission refusée.")
            return
        scene = self.cog.get_scene(self.scene_id)
        if not scene:
            await interaction.response.send_message("Scène introuvable.")
            return
        if scene.get("completed"):
            await interaction.response.send_message("Scène déjà terminée.")
            return
        await self.cog.finish_scene(scene)
        await interaction.response.send_message(f"Scène '{scene['name']}' clôturée.")


class SceneView(discord.ui.View):
    def __init__(self, cog: "SceneTodo", scene_id: int, completed: bool):
        super().__init__(timeout=None)
        self.add_item(ActionButton(cog, scene_id, completed))
        self.add_item(CompleteButton(cog, scene_id, completed))
>>>>>>> 8f9a3dde


class AddSceneView(discord.ui.View):
    def __init__(self, cog: "SceneTodo"):
        super().__init__(timeout=None)
        self.cog = cog
        self.add_item(AddSceneButton(cog))


class AddSceneButton(discord.ui.Button):
    def __init__(self, cog: "SceneTodo"):
        super().__init__(label="Ajouter une scène", style=discord.ButtonStyle.primary, custom_id="create_scene")
        self.cog = cog

    async def callback(self, interaction: discord.Interaction):
        if not any(r.id == MJ_ROLE_ID for r in interaction.user.roles):
            await interaction.response.send_message("Permission refusée.")
            return
        await interaction.response.send_modal(AddSceneModal(self.cog))


class SceneTodo(commands.Cog):
    def __init__(self, bot: commands.Bot):
        self.bot = bot
        data = self.load_data()
        self.scenes = data.get("scenes", [])
        self.init_message_id = data.get("init_message")
        self.bot.loop.create_task(self.initialize())
<<<<<<< HEAD

    # ---------------- Persistence ----------------
    def load_data(self):
        if os.path.isfile(SCENES_FILE):
            with open(SCENES_FILE, "r", encoding="utf-8") as f:
                data = json.load(f)
            if isinstance(data, list):
                data = {"scenes": data, "init_message": None}
            if "message" in data and "init_message" not in data:
                data["init_message"] = data["message"]
            for scene in data.get("scenes", []):
                scene.setdefault("completed", False)
                scene.setdefault("actions", [])
            return data
        return {"scenes": [], "init_message": None}

    def save_data(self):
        with open(SCENES_FILE, "w", encoding="utf-8") as f:
            json.dump({"scenes": self.scenes, "init_message": self.init_message_id}, f, ensure_ascii=False, indent=2)

    # ---------------- Utility ----------------
    def get_scene(self, scene_id: int):
        for s in self.scenes:
            if s["id"] == scene_id:
                return s
        return None

    def add_action(self, scene_id: int, label: str):
        scene = self.get_scene(scene_id)
        if not scene:
            return None
        action_id = max([a["id"] for a in scene.get("actions", [])], default=0) + 1
        action = {"id": action_id, "label": label, "done": False}
        scene.setdefault("actions", []).append(action)
        self.save_data()
        return action

    def toggle_action(self, scene_id: int, action_id: int):
        scene = self.get_scene(scene_id)
        if not scene:
            return None
        for action in scene.get("actions", []):
            if action["id"] == action_id:
                action["done"] = not action.get("done", False)
                self.save_data()
                return action
        return None

    def delete_scene(self, scene_id: int):
        for i, scene in enumerate(self.scenes):
            if scene["id"] == scene_id:
                removed = self.scenes.pop(i)
                self.save_data()
                return removed
        return None

    def build_scene_embed(self, scene: dict) -> discord.Embed:
        created = datetime.fromisoformat(scene["created_at"]).strftime("%d/%m/%Y")
        desc = f"MJ responsable : {scene['mj']}\nCréée le {created}"
        actions = scene.get("actions", [])
        if actions:
            for act in actions:
                status = "✅" if act.get("done") else "⬜️"
                desc += f"\n{status} {act['label']}"
        if scene.get("completed"):
            desc += "\n✅ Scène terminée"
        return discord.Embed(title=scene["name"], description=desc, color=EMBED_COLOR)

    async def log_action_done(self, scene: dict, action: dict, user: discord.User):
        channel = self.bot.get_channel(LOG_CHANNEL_ID)
        if channel:
            await channel.send(
                f"📌 Action **{action['label']}** complétée pour la scène **{scene['name']}** (MJ : {scene['mj']}) par {user.mention}"
            )

    async def log_completion(self, scene: dict):
        channel = self.bot.get_channel(LOG_CHANNEL_ID)
        if channel:
            await channel.send(f"✅ Scène **{scene['name']}** terminée (MJ : {scene['mj']})")

=======

    # ---------------- Persistence ----------------
    def load_data(self):
        if os.path.isfile(SCENES_FILE):
            with open(SCENES_FILE, "r", encoding="utf-8") as f:
                data = json.load(f)
            if isinstance(data, list):
                data = {"scenes": data, "init_message": None}
            if "message" in data and "init_message" not in data:
                data["init_message"] = data["message"]
            for scene in data.get("scenes", []):
                scene.setdefault("completed", False)
            return data
        return {"scenes": [], "init_message": None}

    def save_data(self):
        with open(SCENES_FILE, "w", encoding="utf-8") as f:
            json.dump({"scenes": self.scenes, "init_message": self.init_message_id}, f, ensure_ascii=False, indent=2)

    # ---------------- Utility ----------------
    def get_scene(self, scene_id: int):
        for s in self.scenes:
            if s["id"] == scene_id:
                return s
        return None

    def build_scene_embed(self, scene: dict) -> discord.Embed:
        created = datetime.fromisoformat(scene["created_at"]).strftime("%d/%m/%Y")
        desc = f"MJ responsable : {scene['mj']}\nCréée le {created}"
        if scene.get("completed"):
            desc += "\n✅ Scène terminée"
        return discord.Embed(title=scene["name"], description=desc, color=EMBED_COLOR)

    async def log_action(self, scene: dict, user: discord.User):
        channel = self.bot.get_channel(LOG_CHANNEL_ID)
        if channel:
            await channel.send(f"📌 Action envoyée pour la scène **{scene['name']}** (MJ : {scene['mj']}) par {user.mention}")

    async def log_completion(self, scene: dict):
        channel = self.bot.get_channel(LOG_CHANNEL_ID)
        if channel:
            await channel.send(f"✅ Scène **{scene['name']}** terminée (MJ : {scene['mj']})")

>>>>>>> 8f9a3dde
    async def refresh_scene_message(self, scene: dict):
        channel = self.bot.get_channel(SCENE_CHANNEL_ID)
        if not channel:
            return
        try:
            message = await channel.fetch_message(scene["message_id"])
        except discord.NotFound:
            return
<<<<<<< HEAD
        view = SceneView(self, scene)
=======
        view = SceneView(self, scene["id"], scene.get("completed", False))
>>>>>>> 8f9a3dde
        await message.edit(embed=self.build_scene_embed(scene), view=view)
        self.bot.add_view(view, message_id=message.id)

    # ---------------- Scene operations ----------------
<<<<<<< HEAD
    async def create_scene(self, channel: discord.TextChannel, name: str, mj: str, actions: list[str]):
=======
    async def create_scene(self, channel: discord.TextChannel, name: str, mj: str):
>>>>>>> 8f9a3dde
        scene_id = max([s["id"] for s in self.scenes], default=0) + 1
        scene = {
            "id": scene_id,
            "name": name,
            "mj": mj,
            "created_at": datetime.utcnow().isoformat(),
            "completed": False,
            "message_id": None,
<<<<<<< HEAD
            "actions": [],
        }
        for i, label in enumerate(actions, start=1):
            scene["actions"].append({"id": i, "label": label, "done": False})
        view = SceneView(self, scene)
=======
        }
        view = SceneView(self, scene_id, False)
>>>>>>> 8f9a3dde
        message = await channel.send(embed=self.build_scene_embed(scene), view=view)
        self.bot.add_view(view, message_id=message.id)
        scene["message_id"] = message.id
        self.scenes.append(scene)
        self.save_data()
        return scene

    async def finish_scene(self, scene: dict):
        scene["completed"] = True
        self.save_data()
        await self.refresh_scene_message(scene)
        await self.log_completion(scene)
<<<<<<< HEAD

    # ---------------- Initialization ----------------
    async def initialize(self):
        await self.bot.wait_until_ready()
        await self.ensure_init_message()
        await self.restore_scene_views()

    async def ensure_init_message(self):
        channel = self.bot.get_channel(SCENE_CHANNEL_ID)
        if not channel:
            return
        if self.init_message_id:
            try:
                message = await channel.fetch_message(self.init_message_id)
                view = AddSceneView(self)
                await message.edit(view=view)
                self.bot.add_view(view, message_id=message.id)
                return
            except discord.NotFound:
                self.init_message_id = None
        embed = discord.Embed(title="Gestion des scènes", description="Utilisez le bouton ci-dessous pour créer une nouvelle scène.", color=EMBED_COLOR)
        view = AddSceneView(self)
        message = await channel.send(embed=embed, view=view)
        self.bot.add_view(view, message_id=message.id)
        self.init_message_id = message.id
        self.save_data()

    async def restore_scene_views(self):
        channel = self.bot.get_channel(SCENE_CHANNEL_ID)
        if not channel:
            return
        for scene in self.scenes:
            try:
                message = await channel.fetch_message(scene["message_id"])
            except discord.NotFound:
                continue
            view = SceneView(self, scene)
            await message.edit(embed=self.build_scene_embed(scene), view=view)
            self.bot.add_view(view, message_id=message.id)

    # ---------------- Commands ----------------
    @app_commands.command(name="scenes-init", description="Réinitialiser le message de création de scènes")
    async def scenes_init(self, interaction: discord.Interaction):
        if not any(r.id == MJ_ROLE_ID for r in interaction.user.roles):
            await interaction.response.send_message("Permission refusée.")
            return
=======

    # ---------------- Initialization ----------------
    async def initialize(self):
        await self.bot.wait_until_ready()
        await self.ensure_init_message()
        await self.restore_scene_views()

    async def ensure_init_message(self):
        channel = self.bot.get_channel(SCENE_CHANNEL_ID)
        if not channel:
            return
        if self.init_message_id:
            try:
                message = await channel.fetch_message(self.init_message_id)
                view = AddSceneView(self)
                await message.edit(view=view)
                self.bot.add_view(view, message_id=message.id)
                return
            except discord.NotFound:
                self.init_message_id = None
        embed = discord.Embed(title="Gestion des scènes", description="Utilisez le bouton ci-dessous pour créer une nouvelle scène.", color=EMBED_COLOR)
        view = AddSceneView(self)
        message = await channel.send(embed=embed, view=view)
        self.bot.add_view(view, message_id=message.id)
        self.init_message_id = message.id
        self.save_data()

    async def restore_scene_views(self):
        channel = self.bot.get_channel(SCENE_CHANNEL_ID)
        if not channel:
            return
        for scene in self.scenes:
            try:
                message = await channel.fetch_message(scene["message_id"])
            except discord.NotFound:
                continue
            view = SceneView(self, scene["id"], scene.get("completed", False))
            await message.edit(embed=self.build_scene_embed(scene), view=view)
            self.bot.add_view(view, message_id=message.id)

    # ---------------- Commands ----------------
    @app_commands.command(name="scenes-init", description="Réinitialiser le message de création de scènes")
    async def scenes_init(self, interaction: discord.Interaction):
        if not any(r.id == MJ_ROLE_ID for r in interaction.user.roles):
            await interaction.response.send_message("Permission refusée.")
            return
>>>>>>> 8f9a3dde
        await self.ensure_init_message()
        await interaction.response.send_message("Message initial prêt.")


async def setup(bot: commands.Bot):
    await bot.add_cog(SceneTodo(bot))
    print("Cog scene_todo chargé avec succès")<|MERGE_RESOLUTION|>--- conflicted
+++ resolved
@@ -18,7 +18,6 @@
         self.cog = cog
         self.mj_input = discord.ui.TextInput(label="MJ responsable", required=True)
         self.name_input = discord.ui.TextInput(label="Nom de la scène", required=True)
-<<<<<<< HEAD
         self.actions_input = discord.ui.TextInput(
             label="Actions initiales (une par ligne)",
             style=discord.TextStyle.paragraph,
@@ -50,28 +49,6 @@
             style=style,
             custom_id=f"scene_{scene_id}_action_{action['id']}",
             disabled=action.get("done", False),
-=======
-        self.add_item(self.mj_input)
-        self.add_item(self.name_input)
-
-    async def on_submit(self, interaction: discord.Interaction):
-        await interaction.response.defer()
-        channel = self.cog.bot.get_channel(SCENE_CHANNEL_ID)
-        if not channel:
-            await interaction.followup.send("Salon introuvable.")
-            return
-        scene = await self.cog.create_scene(channel, self.name_input.value.strip(), self.mj_input.value.strip())
-        await interaction.followup.send(f"Scène '{scene['name']}' créée.")
-
-
-class ActionButton(discord.ui.Button):
-    def __init__(self, cog: "SceneTodo", scene_id: int, disabled: bool):
-        super().__init__(
-            label="Action envoyée",
-            style=discord.ButtonStyle.secondary,
-            custom_id=f"scene_action_{scene_id}",
-            disabled=disabled,
->>>>>>> 8f9a3dde
         )
         self.cog = cog
         self.scene_id = scene_id
@@ -85,7 +62,6 @@
         if not scene:
             await interaction.response.send_message("Scène introuvable.")
             return
-<<<<<<< HEAD
         action = self.cog.toggle_action(self.scene_id, self.action_id)
         if not action:
             await interaction.response.send_message("Action introuvable.")
@@ -94,10 +70,6 @@
         await self.cog.refresh_scene_message(scene)
         if action.get("done"):
             await self.cog.log_action_done(scene, action, interaction.user)
-=======
-        await interaction.response.send_message("Action enregistrée.")
-        await self.cog.log_action(scene, interaction.user)
->>>>>>> 8f9a3dde
 
 
 class CompleteButton(discord.ui.Button):
@@ -112,7 +84,6 @@
         self.scene_id = scene_id
 
     async def callback(self, interaction: discord.Interaction):
-<<<<<<< HEAD
         if not any(r.id == MJ_ROLE_ID for r in interaction.user.roles):
             await interaction.response.send_message("Permission refusée.")
             return
@@ -162,27 +133,6 @@
             self.add_item(ActionButton(cog, scene["id"], action))
         self.add_item(CompleteButton(cog, scene["id"], scene.get("completed", False)))
         self.add_item(DeleteSceneButton(cog, scene["id"]))
-=======
-        if not any(r.id == MJ_ROLE_ID for r in interaction.user.roles):
-            await interaction.response.send_message("Permission refusée.")
-            return
-        scene = self.cog.get_scene(self.scene_id)
-        if not scene:
-            await interaction.response.send_message("Scène introuvable.")
-            return
-        if scene.get("completed"):
-            await interaction.response.send_message("Scène déjà terminée.")
-            return
-        await self.cog.finish_scene(scene)
-        await interaction.response.send_message(f"Scène '{scene['name']}' clôturée.")
-
-
-class SceneView(discord.ui.View):
-    def __init__(self, cog: "SceneTodo", scene_id: int, completed: bool):
-        super().__init__(timeout=None)
-        self.add_item(ActionButton(cog, scene_id, completed))
-        self.add_item(CompleteButton(cog, scene_id, completed))
->>>>>>> 8f9a3dde
 
 
 class AddSceneView(discord.ui.View):
@@ -211,7 +161,6 @@
         self.scenes = data.get("scenes", [])
         self.init_message_id = data.get("init_message")
         self.bot.loop.create_task(self.initialize())
-<<<<<<< HEAD
 
     # ---------------- Persistence ----------------
     def load_data(self):
@@ -292,51 +241,6 @@
         if channel:
             await channel.send(f"✅ Scène **{scene['name']}** terminée (MJ : {scene['mj']})")
 
-=======
-
-    # ---------------- Persistence ----------------
-    def load_data(self):
-        if os.path.isfile(SCENES_FILE):
-            with open(SCENES_FILE, "r", encoding="utf-8") as f:
-                data = json.load(f)
-            if isinstance(data, list):
-                data = {"scenes": data, "init_message": None}
-            if "message" in data and "init_message" not in data:
-                data["init_message"] = data["message"]
-            for scene in data.get("scenes", []):
-                scene.setdefault("completed", False)
-            return data
-        return {"scenes": [], "init_message": None}
-
-    def save_data(self):
-        with open(SCENES_FILE, "w", encoding="utf-8") as f:
-            json.dump({"scenes": self.scenes, "init_message": self.init_message_id}, f, ensure_ascii=False, indent=2)
-
-    # ---------------- Utility ----------------
-    def get_scene(self, scene_id: int):
-        for s in self.scenes:
-            if s["id"] == scene_id:
-                return s
-        return None
-
-    def build_scene_embed(self, scene: dict) -> discord.Embed:
-        created = datetime.fromisoformat(scene["created_at"]).strftime("%d/%m/%Y")
-        desc = f"MJ responsable : {scene['mj']}\nCréée le {created}"
-        if scene.get("completed"):
-            desc += "\n✅ Scène terminée"
-        return discord.Embed(title=scene["name"], description=desc, color=EMBED_COLOR)
-
-    async def log_action(self, scene: dict, user: discord.User):
-        channel = self.bot.get_channel(LOG_CHANNEL_ID)
-        if channel:
-            await channel.send(f"📌 Action envoyée pour la scène **{scene['name']}** (MJ : {scene['mj']}) par {user.mention}")
-
-    async def log_completion(self, scene: dict):
-        channel = self.bot.get_channel(LOG_CHANNEL_ID)
-        if channel:
-            await channel.send(f"✅ Scène **{scene['name']}** terminée (MJ : {scene['mj']})")
-
->>>>>>> 8f9a3dde
     async def refresh_scene_message(self, scene: dict):
         channel = self.bot.get_channel(SCENE_CHANNEL_ID)
         if not channel:
@@ -345,20 +249,14 @@
             message = await channel.fetch_message(scene["message_id"])
         except discord.NotFound:
             return
-<<<<<<< HEAD
+
         view = SceneView(self, scene)
-=======
-        view = SceneView(self, scene["id"], scene.get("completed", False))
->>>>>>> 8f9a3dde
+
         await message.edit(embed=self.build_scene_embed(scene), view=view)
         self.bot.add_view(view, message_id=message.id)
 
     # ---------------- Scene operations ----------------
-<<<<<<< HEAD
     async def create_scene(self, channel: discord.TextChannel, name: str, mj: str, actions: list[str]):
-=======
-    async def create_scene(self, channel: discord.TextChannel, name: str, mj: str):
->>>>>>> 8f9a3dde
         scene_id = max([s["id"] for s in self.scenes], default=0) + 1
         scene = {
             "id": scene_id,
@@ -367,16 +265,11 @@
             "created_at": datetime.utcnow().isoformat(),
             "completed": False,
             "message_id": None,
-<<<<<<< HEAD
             "actions": [],
         }
         for i, label in enumerate(actions, start=1):
             scene["actions"].append({"id": i, "label": label, "done": False})
         view = SceneView(self, scene)
-=======
-        }
-        view = SceneView(self, scene_id, False)
->>>>>>> 8f9a3dde
         message = await channel.send(embed=self.build_scene_embed(scene), view=view)
         self.bot.add_view(view, message_id=message.id)
         scene["message_id"] = message.id
@@ -389,7 +282,6 @@
         self.save_data()
         await self.refresh_scene_message(scene)
         await self.log_completion(scene)
-<<<<<<< HEAD
 
     # ---------------- Initialization ----------------
     async def initialize(self):
@@ -436,54 +328,6 @@
         if not any(r.id == MJ_ROLE_ID for r in interaction.user.roles):
             await interaction.response.send_message("Permission refusée.")
             return
-=======
-
-    # ---------------- Initialization ----------------
-    async def initialize(self):
-        await self.bot.wait_until_ready()
-        await self.ensure_init_message()
-        await self.restore_scene_views()
-
-    async def ensure_init_message(self):
-        channel = self.bot.get_channel(SCENE_CHANNEL_ID)
-        if not channel:
-            return
-        if self.init_message_id:
-            try:
-                message = await channel.fetch_message(self.init_message_id)
-                view = AddSceneView(self)
-                await message.edit(view=view)
-                self.bot.add_view(view, message_id=message.id)
-                return
-            except discord.NotFound:
-                self.init_message_id = None
-        embed = discord.Embed(title="Gestion des scènes", description="Utilisez le bouton ci-dessous pour créer une nouvelle scène.", color=EMBED_COLOR)
-        view = AddSceneView(self)
-        message = await channel.send(embed=embed, view=view)
-        self.bot.add_view(view, message_id=message.id)
-        self.init_message_id = message.id
-        self.save_data()
-
-    async def restore_scene_views(self):
-        channel = self.bot.get_channel(SCENE_CHANNEL_ID)
-        if not channel:
-            return
-        for scene in self.scenes:
-            try:
-                message = await channel.fetch_message(scene["message_id"])
-            except discord.NotFound:
-                continue
-            view = SceneView(self, scene["id"], scene.get("completed", False))
-            await message.edit(embed=self.build_scene_embed(scene), view=view)
-            self.bot.add_view(view, message_id=message.id)
-
-    # ---------------- Commands ----------------
-    @app_commands.command(name="scenes-init", description="Réinitialiser le message de création de scènes")
-    async def scenes_init(self, interaction: discord.Interaction):
-        if not any(r.id == MJ_ROLE_ID for r in interaction.user.roles):
-            await interaction.response.send_message("Permission refusée.")
-            return
->>>>>>> 8f9a3dde
         await self.ensure_init_message()
         await interaction.response.send_message("Message initial prêt.")
 
